--- conflicted
+++ resolved
@@ -4,18 +4,6 @@
  * See LICENSE.txt for license information
  ************************************************************************/
 
-<<<<<<< HEAD
-// Workaround for libstdc++ trying to force public visibility of std:: symbols.  We don't want to do that in libnccl.so.
-// @EUGO_CHANGE: removed since this is libstdc++ specific
-// #include <bits/c++config.h>#include <bits/c++config.h>
-
-// @begin:EUGO_CHANGE: commented out for now..
-// #undef _GLIBCXX_VISIBILITY
-// #define _GLIBCXX_VISIBILITY(V)
-// @end:EUGO_CHANGE
-
-=======
->>>>>>> e11d7f77
 #include <cstddef>
 #include <mutex>
 #include <poll.h>
