# Eugo Notes
This is a CMake specific port of NVIDIA's NCCL library. We exclusively leverage Clang for both host and device code compilation.

This is unlikely to work with NVIDIA NVCC compiler.

## IMPORTANT: Eugo Maintenance guide about syncing with upstream:

1. For any `.cu`, `.cc`, in `src/device`, we must add/edit their file extensions:
    1. In the `colldevice` library, if there are other files besides `.cu` (like `host_table.cc`) we need to ensure they are compiled using the proper language (for example, `host_table.cc` is actually a host only cuda file, and to ensure it gets compiled correctly, we renamed it to `host_table.cu` so it gets treated as a cuda file and not pure/usual C++ file).
    2. For any new `.cu`, `.cc`, or other source files, we need to ensure they are compiled using the proper language (e.g., `.cu` files should be compiled as CUDA files, while `.cc` files should be compiled as C++ files).
2. All new files, targets, and libraries:
    1. Wherever NCCL adds new source files, headers, etc, we need to add them to the appropriate existing CMake targets, or introduce brand new ones.
    2. We need to compare (`diff` or `BeyondCompare`) the new `src/` structure with the one prior syncing with upstream repo.
        1. RETODO: Script to automatically compare the new `src/` structure with the one prior syncing with upstream repo.

## NCCLRas

Testing ncclras

```bash
bash-5.2# ncclras --version
NCCL RAS client version 2.16.2
```

# NCCL

Optimized primitives for inter-GPU communication.

This fork enables building NCCL with CMake, Clang for both host and device, and using system nvtx instead of the bundled NVTX, and is based on the original NCCL repository. It is designed to be compatible with the original NCCL library, while providing additional build features and improvements.

## Introduction

NCCL (pronounced "Nickel") is a stand-alone library of standard communication routines for GPUs, implementing all-reduce, all-gather, reduce, broadcast, reduce-scatter, as well as any send/receive based communication pattern. It has been optimized to achieve high bandwidth on platforms using PCIe, NVLink, NVswitch, as well as networking using InfiniBand Verbs or TCP/IP sockets. NCCL supports an arbitrary number of GPUs installed in a single node or across multiple nodes, and can be used in either single- or multi-process (e.g., MPI) applications.

For more information on NCCL usage, please refer to the [NCCL documentation](https://docs.nvidia.com/deeplearning/sdk/nccl-developer-guide/index.html).

More NCCL resources:
• https://docs.nvidia.com/deeplearning/nccl/install-guide/index.html#downloadnccl
• https://docs.nvidia.com/cuda/cuda-compiler-driver-nvcc/index.html
• https://docs.nvidia.com/cuda/cuda-installation-guide-linux/index.html#host-compiler-support-policy


## Inspiration

The inspiration for this cmake port came from (thank you @cyyever):
• https://github.com/NVIDIA/nccl/pull/664/files
• https://github.com/cyyever/nccl/tree/cmake
• https://github.com/NVIDIA/nccl/issues/1287

The xla patch for clang came from:
• https://github.dev/openxla/xla/blob/main/third_party/nccl/archive.patch


## Original NCCL repo resources:
• `export NVCC_APPEND_FLAGS='-allow-unsupported-compiler'`: https://github.com/NVIDIA/cuda-samples/issues/179
• Provenance of NVTX headers in NCCL: https://github.com/NVIDIA/nccl/issues/1270


## Clang specific CUDA resources:
• https://github.com/llvm/llvm-project/blob/main/clang/lib/Basic/Targets/NVPTX.cpp
• https://llvm.org/docs/LangRef.html#:~:text=x%3A%20Invalid.-,NVPTX,-%3A
• https://llvm.org/docs/CompileCudaWithLLVM.html


## NVCC Identification Macros
• https://docs.nvidia.com/cuda/cuda-compiler-driver-nvcc/#compilation-phases

<<<<<<< HEAD
=======


~~NVTX3 finding - you can change to use find_package(CUDA) and extract that as cuda::nvtx3  https://cmake.org/cmake/help/latest/module/FindCUDAToolkit.html~~
~~Remove nvtx3 from their include folder~~
~~Update sources in src/CMakeLists.txt [CHECK W/ SLAV]~~




2. Options: (./__io__/tmp/eugo/nccl-1786e871814edc7f76f463980c283f9e04681256/)
        1. ~~Fork `nvidia/NCCL` and insert CMakeFiles introduced by fork with our changes~~
        2. ~~[DONE? -> DOUBLE CHECK W/ SLAV] In `src/device/CMakeLists.txt`, do the below (see cmake script below)~~
        3. ~~We need to manually go recursively through all CMakeLists.txt and add all new files into appropriate targets~~
            1. ~~Is it best to dynamically generate the list of files from cmake? i think we need /graph, /transport, /register, /misc and exclude /include, /device, /plugin, /ras?~~
        5. ~~Properly add options to disable/enable static and shared libraries~~
        ~~4. Make nccl.h to be generated in build and not the source tree as we did it for colldevice - but add that into target_include_directories of colldevice. @TODO: add that into other targets target_include_directories~~
        4. We need to add new CMakeLists.txt for new folders in latest NCCL
        ~~6. [DONE? -> DOUBLE CHECK W/ SLAV] Refine/revise CMake options because current ones suck (i.e., too vague and badly documented) - @TODO: highly likely, just remove most of the options.~~
        7. ~~apply selective `xla` patches?~~
        ~~8. [DONE? -> DOUBLE CHECK W/ SLAV] Dynamically remove `const` from device_table.cu - fixed by appplying xla_clang.patch~~
        ~~15. update any/all standards that need to be updated (i.e. CMAKE_CXX_STANDARD / CMAKE_CUDA_STANDARD)~~
        10. ~~[IN PROGRESS] Generate .pc and/or cmake-config files~~
            ~~1. Note: no need because we are only using nccl in torch and there are cmake variables we can pass so NCCL is found on the system.~~
        ~~11. change `add_subdirectory(collectives/device)` to `add_subdirectory(device)`~~
        ~~9. [DONE? -> DOUBLE CHECK W/ SLAV] Add ability to use system-provided nvtx.  @TODO+:Ben:add link to pytorch approach - we'll adopt (but not as-is) or use something like the below (see cmake script below) 1. Ensure that /src/CMakeLists.txt has correct `target_link_libraries(${lib_name} PRIVATE CUDA::nvtx3)` 2. Research and document the differences between our approach and the PyTorch approach to ensure clarity in implementation.~~
            ~~BEN_TODO+ add to meta.json and info.md that we are not using our system nvtx!!!~~
        ~~12. [IN PROGRESS] Introduce the build target for ncclras (`src/ras` subfolder)~~
            ~~BEN_TODO+: ncclras is built after libnccl and links to that.~~
            ~~1. Builds, but crashes at runtime~~
        ~~13. [DONE? -> DOUBLE CHECK W/ SLAV] Allow specifying of dynamic sm_* architectures~~
        ~~14. [DONE? -> DOUBLE CHECK W/ SLAV] add `-fcuda-rdc` to cuda compilation flags?~~
           ~~1. I see `-x cuda -fgpu-rdc` but not `-fcuda-rdc` so i added it to `CMAKE_CUDA_FLAGS`.~~
        ~~15. Remove `cmake/common.cmake`?~~
        ~~16. ncclras bug~~
        ~~17. CMAKE_UNITY builds~~
        ~~18. Ensure no ptx emission to reduce binary size and accelerate its production (`--no-cuda-include-ptx`)~~

        TODO:
        18. Write down the eugo_maintenance guide about syncing with upstream
            1. `.cu`, `.cc`, in `src/device` - add new extensions
                1. Ben notes: in `colldevice` library, if there are other files besides `.cu` (like `host_table.cc`) we need to ensure they are compiled using the proper language (for example, `host_table.cc` is actually a host only cuda file, and to ensure it gets compiled correctly, we renamed it to `host_table.cu` so it gets treated as a cuda file and not pure/usual C++ file).
            2. All new files, targets, and libs
                1. Ben Notes: wherever they add new source files, headers, etc, we need to add them to the appropriate existing CMake targets in, or introduce brand new ones.
                2. We need to compare (`diff` or `BeyondCompare`) the new `src/` structure with the one prior syncing with upstream repo.
                    1. RETODO: Script to automatically compare the new `src/` structure with the one prior syncing with upstream repo.







# To generate .cu source files using an external Python script in CMake with a temporary build-directory outside the source tree, follow this structured approach:

# ⸻

# ✅ Step-by-step CMake Setup

# 1. Create a dedicated temporary directory

# Use file(MAKE_DIRECTORY ...) to create a temporary directory in the build tree:

# set(GENERATED_DIR "${CMAKE_BINARY_DIR}/generated_cuda")
# file(MAKE_DIRECTORY "${GENERATED_DIR}")

# 2. Invoke the Python script

# Use add_custom_command() to invoke your external script and generate .cu files:

# add_custom_command(
#   OUTPUT "${GENERATED_DIR}/stamp"
#   COMMAND ${CMAKE_COMMAND} -E echo "Generating CUDA files..."
#   COMMAND ${Python3_EXECUTABLE} "${CMAKE_SOURCE_DIR}/scripts/generate_cuda.py" "${GENERATED_DIR}"
#   COMMAND ${CMAKE_COMMAND} -E touch "${GENERATED_DIR}/stamp"
#   COMMENT "Running CUDA code generator"
#   DEPENDS "${CMAKE_SOURCE_DIR}/scripts/generate_cuda.py"
# )

# 	•	You generate a stamp file to use as a stable dependency and OUTPUT.
# 	•	${Python3_EXECUTABLE} is assumed to be available via find_package(Python3 COMPONENTS Interpreter REQUIRED)

# 3. Glob .cu files

# After generation, you can safely glob .cu files from the GENERATED_DIR:

# file(GLOB GENERATED_CUDA_SOURCES "${GENERATED_DIR}/*.cu")

# 4. Add a library or executable

# Ensure your target depends on the generation step:

# add_library(my_cuda_lib STATIC ${GENERATED_CUDA_SOURCES})
# add_dependencies(my_cuda_lib generate_cuda_code)

# Note: You should wrap the add_custom_command() inside a add_custom_target(generate_cuda_code ...) to make it an actual build step:

# add_custom_target(generate_cuda_code
#   DEPENDS "${GENERATED_DIR}/stamp"
# )


# ⸻

# 🔁 Full Example

# cmake_minimum_required(VERSION 3.18)
# project(cuda_codegen LANGUAGES CXX CUDA)

# find_package(Python3 COMPONENTS Interpreter REQUIRED)

# set(GENERATED_DIR "${CMAKE_BINARY_DIR}/generated_cuda")
# file(MAKE_DIRECTORY "${GENERATED_DIR}")

# add_custom_command(
#   OUTPUT "${GENERATED_DIR}/stamp"
#   COMMAND ${CMAKE_COMMAND} -E echo "Generating CUDA files..."
#   COMMAND ${Python3_EXECUTABLE} "${CMAKE_SOURCE_DIR}/scripts/generate_cuda.py" "${GENERATED_DIR}"
#   COMMAND ${CMAKE_COMMAND} -E touch "${GENERATED_DIR}/stamp"
#   COMMENT "Running CUDA code generator"
#   DEPENDS "${CMAKE_SOURCE_DIR}/scripts/generate_cuda.py"
# )

# add_custom_target(generate_cuda_code
#   DEPENDS "${GENERATED_DIR}/stamp"
# )

# file(GLOB GENERATED_CUDA_SOURCES "${GENERATED_DIR}/*.cu")

# add_library(my_cuda_lib STATIC ${GENERATED_CUDA_SOURCES})
# add_dependencies(my_cuda_lib generate_cuda_code)


# ⸻

# 🧪 Tips
# 	•	Always use CMAKE_BINARY_DIR or CMAKE_CURRENT_BINARY_DIR to ensure the output is outside your source tree.
# 	•	Avoid file(GLOB ...) for critical build logic in large systems unless you are confident in the directory’s contents being stable across configures. Otherwise, generate a list file from the Python script and read it via file(READ) or include().

# Let me know if you want the Python script to also emit a .cmake file with the list of generated sources.
>>>>>>> 7256ea38
<|MERGE_RESOLUTION|>--- conflicted
+++ resolved
@@ -63,147 +63,4 @@
 
 
 ## NVCC Identification Macros
-• https://docs.nvidia.com/cuda/cuda-compiler-driver-nvcc/#compilation-phases
-
-<<<<<<< HEAD
-=======
-
-
-~~NVTX3 finding - you can change to use find_package(CUDA) and extract that as cuda::nvtx3  https://cmake.org/cmake/help/latest/module/FindCUDAToolkit.html~~
-~~Remove nvtx3 from their include folder~~
-~~Update sources in src/CMakeLists.txt [CHECK W/ SLAV]~~
-
-
-
-
-2. Options: (./__io__/tmp/eugo/nccl-1786e871814edc7f76f463980c283f9e04681256/)
-        1. ~~Fork `nvidia/NCCL` and insert CMakeFiles introduced by fork with our changes~~
-        2. ~~[DONE? -> DOUBLE CHECK W/ SLAV] In `src/device/CMakeLists.txt`, do the below (see cmake script below)~~
-        3. ~~We need to manually go recursively through all CMakeLists.txt and add all new files into appropriate targets~~
-            1. ~~Is it best to dynamically generate the list of files from cmake? i think we need /graph, /transport, /register, /misc and exclude /include, /device, /plugin, /ras?~~
-        5. ~~Properly add options to disable/enable static and shared libraries~~
-        ~~4. Make nccl.h to be generated in build and not the source tree as we did it for colldevice - but add that into target_include_directories of colldevice. @TODO: add that into other targets target_include_directories~~
-        4. We need to add new CMakeLists.txt for new folders in latest NCCL
-        ~~6. [DONE? -> DOUBLE CHECK W/ SLAV] Refine/revise CMake options because current ones suck (i.e., too vague and badly documented) - @TODO: highly likely, just remove most of the options.~~
-        7. ~~apply selective `xla` patches?~~
-        ~~8. [DONE? -> DOUBLE CHECK W/ SLAV] Dynamically remove `const` from device_table.cu - fixed by appplying xla_clang.patch~~
-        ~~15. update any/all standards that need to be updated (i.e. CMAKE_CXX_STANDARD / CMAKE_CUDA_STANDARD)~~
-        10. ~~[IN PROGRESS] Generate .pc and/or cmake-config files~~
-            ~~1. Note: no need because we are only using nccl in torch and there are cmake variables we can pass so NCCL is found on the system.~~
-        ~~11. change `add_subdirectory(collectives/device)` to `add_subdirectory(device)`~~
-        ~~9. [DONE? -> DOUBLE CHECK W/ SLAV] Add ability to use system-provided nvtx.  @TODO+:Ben:add link to pytorch approach - we'll adopt (but not as-is) or use something like the below (see cmake script below) 1. Ensure that /src/CMakeLists.txt has correct `target_link_libraries(${lib_name} PRIVATE CUDA::nvtx3)` 2. Research and document the differences between our approach and the PyTorch approach to ensure clarity in implementation.~~
-            ~~BEN_TODO+ add to meta.json and info.md that we are not using our system nvtx!!!~~
-        ~~12. [IN PROGRESS] Introduce the build target for ncclras (`src/ras` subfolder)~~
-            ~~BEN_TODO+: ncclras is built after libnccl and links to that.~~
-            ~~1. Builds, but crashes at runtime~~
-        ~~13. [DONE? -> DOUBLE CHECK W/ SLAV] Allow specifying of dynamic sm_* architectures~~
-        ~~14. [DONE? -> DOUBLE CHECK W/ SLAV] add `-fcuda-rdc` to cuda compilation flags?~~
-           ~~1. I see `-x cuda -fgpu-rdc` but not `-fcuda-rdc` so i added it to `CMAKE_CUDA_FLAGS`.~~
-        ~~15. Remove `cmake/common.cmake`?~~
-        ~~16. ncclras bug~~
-        ~~17. CMAKE_UNITY builds~~
-        ~~18. Ensure no ptx emission to reduce binary size and accelerate its production (`--no-cuda-include-ptx`)~~
-
-        TODO:
-        18. Write down the eugo_maintenance guide about syncing with upstream
-            1. `.cu`, `.cc`, in `src/device` - add new extensions
-                1. Ben notes: in `colldevice` library, if there are other files besides `.cu` (like `host_table.cc`) we need to ensure they are compiled using the proper language (for example, `host_table.cc` is actually a host only cuda file, and to ensure it gets compiled correctly, we renamed it to `host_table.cu` so it gets treated as a cuda file and not pure/usual C++ file).
-            2. All new files, targets, and libs
-                1. Ben Notes: wherever they add new source files, headers, etc, we need to add them to the appropriate existing CMake targets in, or introduce brand new ones.
-                2. We need to compare (`diff` or `BeyondCompare`) the new `src/` structure with the one prior syncing with upstream repo.
-                    1. RETODO: Script to automatically compare the new `src/` structure with the one prior syncing with upstream repo.
-
-
-
-
-
-
-
-# To generate .cu source files using an external Python script in CMake with a temporary build-directory outside the source tree, follow this structured approach:
-
-# ⸻
-
-# ✅ Step-by-step CMake Setup
-
-# 1. Create a dedicated temporary directory
-
-# Use file(MAKE_DIRECTORY ...) to create a temporary directory in the build tree:
-
-# set(GENERATED_DIR "${CMAKE_BINARY_DIR}/generated_cuda")
-# file(MAKE_DIRECTORY "${GENERATED_DIR}")
-
-# 2. Invoke the Python script
-
-# Use add_custom_command() to invoke your external script and generate .cu files:
-
-# add_custom_command(
-#   OUTPUT "${GENERATED_DIR}/stamp"
-#   COMMAND ${CMAKE_COMMAND} -E echo "Generating CUDA files..."
-#   COMMAND ${Python3_EXECUTABLE} "${CMAKE_SOURCE_DIR}/scripts/generate_cuda.py" "${GENERATED_DIR}"
-#   COMMAND ${CMAKE_COMMAND} -E touch "${GENERATED_DIR}/stamp"
-#   COMMENT "Running CUDA code generator"
-#   DEPENDS "${CMAKE_SOURCE_DIR}/scripts/generate_cuda.py"
-# )
-
-# 	•	You generate a stamp file to use as a stable dependency and OUTPUT.
-# 	•	${Python3_EXECUTABLE} is assumed to be available via find_package(Python3 COMPONENTS Interpreter REQUIRED)
-
-# 3. Glob .cu files
-
-# After generation, you can safely glob .cu files from the GENERATED_DIR:
-
-# file(GLOB GENERATED_CUDA_SOURCES "${GENERATED_DIR}/*.cu")
-
-# 4. Add a library or executable
-
-# Ensure your target depends on the generation step:
-
-# add_library(my_cuda_lib STATIC ${GENERATED_CUDA_SOURCES})
-# add_dependencies(my_cuda_lib generate_cuda_code)
-
-# Note: You should wrap the add_custom_command() inside a add_custom_target(generate_cuda_code ...) to make it an actual build step:
-
-# add_custom_target(generate_cuda_code
-#   DEPENDS "${GENERATED_DIR}/stamp"
-# )
-
-
-# ⸻
-
-# 🔁 Full Example
-
-# cmake_minimum_required(VERSION 3.18)
-# project(cuda_codegen LANGUAGES CXX CUDA)
-
-# find_package(Python3 COMPONENTS Interpreter REQUIRED)
-
-# set(GENERATED_DIR "${CMAKE_BINARY_DIR}/generated_cuda")
-# file(MAKE_DIRECTORY "${GENERATED_DIR}")
-
-# add_custom_command(
-#   OUTPUT "${GENERATED_DIR}/stamp"
-#   COMMAND ${CMAKE_COMMAND} -E echo "Generating CUDA files..."
-#   COMMAND ${Python3_EXECUTABLE} "${CMAKE_SOURCE_DIR}/scripts/generate_cuda.py" "${GENERATED_DIR}"
-#   COMMAND ${CMAKE_COMMAND} -E touch "${GENERATED_DIR}/stamp"
-#   COMMENT "Running CUDA code generator"
-#   DEPENDS "${CMAKE_SOURCE_DIR}/scripts/generate_cuda.py"
-# )
-
-# add_custom_target(generate_cuda_code
-#   DEPENDS "${GENERATED_DIR}/stamp"
-# )
-
-# file(GLOB GENERATED_CUDA_SOURCES "${GENERATED_DIR}/*.cu")
-
-# add_library(my_cuda_lib STATIC ${GENERATED_CUDA_SOURCES})
-# add_dependencies(my_cuda_lib generate_cuda_code)
-
-
-# ⸻
-
-# 🧪 Tips
-# 	•	Always use CMAKE_BINARY_DIR or CMAKE_CURRENT_BINARY_DIR to ensure the output is outside your source tree.
-# 	•	Avoid file(GLOB ...) for critical build logic in large systems unless you are confident in the directory’s contents being stable across configures. Otherwise, generate a list file from the Python script and read it via file(READ) or include().
-
-# Let me know if you want the Python script to also emit a .cmake file with the list of generated sources.
->>>>>>> 7256ea38
+• https://docs.nvidia.com/cuda/cuda-compiler-driver-nvcc/#compilation-phases