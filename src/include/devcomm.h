--- conflicted
+++ resolved
@@ -234,12 +234,10 @@
   };
 };
 
-<<<<<<< HEAD
+static_assert(sizeof(struct ncclWork) == NCCL_WORK_SIZE, "ncclWork size needs to be well aligned");
+
 #define NTREES 2
-=======
-static_assert(sizeof(struct ncclWork) == NCCL_WORK_SIZE, "ncclWork size needs to be well aligned");
-
->>>>>>> 3c223c10
+
 struct ncclChannel {
   union {
     struct {
