/*************************************************************************
 * Copyright (c) 2015-2016, NVIDIA CORPORATION. All rights reserved.
 *
 * See LICENSE.txt for license information
 ************************************************************************/

#include "libwrap.h"
#include "core.h"

<<<<<<< HEAD
#ifndef _WIN32
#include <dlfcn.h>
typedef void *HMODULE;
#else
#include <windows.h>

#define dlsym(handle, sym) GetProcAddress((handle), (sym))
#define dlclose(handle) CloseHandle((handle))
inline const char *dlerror() { return "N/A"; }
#endif

typedef enum { SUCCESS = 0 } RetCode;
=======
>>>>>>> 2a974f5c
int symbolsLoaded = 0;

static nvmlReturn_t (*nvmlInternalInit)(void);
static nvmlReturn_t (*nvmlInternalShutdown)(void);
static nvmlReturn_t (*nvmlInternalDeviceGetHandleByPciBusId)(const char* pciBusId, nvmlDevice_t* device);
static nvmlReturn_t (*nvmlInternalDeviceGetIndex)(nvmlDevice_t device, unsigned* index);
static nvmlReturn_t (*nvmlInternalDeviceSetCpuAffinity)(nvmlDevice_t device);
static nvmlReturn_t (*nvmlInternalDeviceClearCpuAffinity)(nvmlDevice_t device);
static const char* (*nvmlInternalErrorString)(nvmlReturn_t r);

ncclResult_t wrapSymbols(void) {

  if (symbolsLoaded)
    return ncclSuccess;

<<<<<<< HEAD
  static HMODULE nvmlhandle = NULL;
  static HMODULE cuhandle = NULL;
=======
  static void* nvmlhandle = NULL;
>>>>>>> 2a974f5c
  void* tmp;
  void** cast;

#ifdef _WIN32
  nvmlhandle=LoadLibraryA("nvml.dll");
  if(!nvmlhandle) {
      nvmlhandle=LoadLibraryA("C:\\Program Files\\NVIDIA Corporation\\NVSMI\\nvml.dll");
      if(!nvmlhandle) {
          WARN("Failed to open nvml.dll");
          goto teardown;
      }
  }
#else
  nvmlhandle=dlopen("libnvidia-ml.so", RTLD_NOW);
  if (!nvmlhandle) {
    nvmlhandle=dlopen("libnvidia-ml.so.1", RTLD_NOW);
    if (!nvmlhandle) {
      WARN("Failed to open libnvidia-ml.so[.1]");
      goto teardown;
    }
  }

<<<<<<< HEAD
  cuhandle = dlopen("libcuda.so", RTLD_NOW);
  if (!cuhandle) {
    cuhandle = dlopen("libcuda.so.1", RTLD_NOW);
    if (!cuhandle) {
      WARN("Failed to open libcuda.so[.1]");
      goto teardown;
    }
  }
#endif

=======
>>>>>>> 2a974f5c
  #define LOAD_SYM(handle, symbol, funcptr) do {         \
    cast = (void**)&funcptr;                             \
    tmp = dlsym(handle, symbol);                         \
    if (tmp == NULL) {                                   \
      WARN("dlsym failed on %s - %s", symbol, dlerror());\
      goto teardown;                                     \
    }                                                    \
    *cast = tmp;                                         \
  } while (0)

  LOAD_SYM(nvmlhandle, "nvmlInit", nvmlInternalInit);
  LOAD_SYM(nvmlhandle, "nvmlShutdown", nvmlInternalShutdown);
  LOAD_SYM(nvmlhandle, "nvmlDeviceGetHandleByPciBusId", nvmlInternalDeviceGetHandleByPciBusId);
  LOAD_SYM(nvmlhandle, "nvmlDeviceGetIndex", nvmlInternalDeviceGetIndex);
  LOAD_SYM(nvmlhandle, "nvmlDeviceSetCpuAffinity", nvmlInternalDeviceSetCpuAffinity);
  LOAD_SYM(nvmlhandle, "nvmlDeviceClearCpuAffinity", nvmlInternalDeviceClearCpuAffinity);
  LOAD_SYM(nvmlhandle, "nvmlErrorString", nvmlInternalErrorString);

  symbolsLoaded = 1;
  return ncclSuccess;

  teardown:
  nvmlInternalInit = NULL;
  nvmlInternalShutdown = NULL;
  nvmlInternalDeviceGetHandleByPciBusId = NULL;
  nvmlInternalDeviceGetIndex = NULL;
  nvmlInternalDeviceSetCpuAffinity = NULL;
  nvmlInternalDeviceClearCpuAffinity = NULL;

  if (nvmlhandle != NULL) dlclose(nvmlhandle);
  return ncclSystemError;
}


ncclResult_t wrapNvmlInit(void) {
  if (nvmlInternalInit == NULL) {
    WARN("lib wrapper not initialized.");
    return ncclLibWrapperNotSet;
  }
  nvmlReturn_t ret = nvmlInternalInit();
  if (ret != NVML_SUCCESS) {
    WARN("nvmlInit() failed: %s",
      nvmlInternalErrorString(ret));
    return ncclSystemError;
  }
  return ncclSuccess;
}

ncclResult_t wrapNvmlShutdown(void) {
  if (nvmlInternalShutdown == NULL) {
    WARN("lib wrapper not initialized.");
    return ncclLibWrapperNotSet;
  }
  nvmlReturn_t ret = nvmlInternalShutdown();
  if (ret != NVML_SUCCESS) {
    WARN("nvmlShutdown() failed: %s ",
      nvmlInternalErrorString(ret));
    return ncclSystemError;
  }
  return ncclSuccess;
}

ncclResult_t wrapNvmlDeviceGetHandleByPciBusId(const char* pciBusId, nvmlDevice_t* device) {
  if (nvmlInternalDeviceGetHandleByPciBusId == NULL) {
    WARN("lib wrapper not initialized.");
    return ncclLibWrapperNotSet;
  }
  nvmlReturn_t ret = nvmlInternalDeviceGetHandleByPciBusId(pciBusId, device);
  if (ret != NVML_SUCCESS) {
    WARN("nvmlDeviceGetHandleByPciBusId() failed: %s ",
      nvmlInternalErrorString(ret));
    return ncclSystemError;
  }
  return ncclSuccess;
}

ncclResult_t wrapNvmlDeviceGetIndex(nvmlDevice_t device, unsigned* index) {
  if (nvmlInternalDeviceGetIndex == NULL) {
    WARN("lib wrapper not initialized.");
    return ncclLibWrapperNotSet;
  }
  nvmlReturn_t ret = nvmlInternalDeviceGetIndex(device, index);
  if (ret != NVML_SUCCESS) {
    WARN("nvmlDeviceGetIndex() failed: %s ",
      nvmlInternalErrorString(ret));
    return ncclSystemError;
  }
  return ncclSuccess;
}

ncclResult_t wrapNvmlDeviceSetCpuAffinity(nvmlDevice_t device) {
  if (nvmlInternalDeviceSetCpuAffinity == NULL) {
    WARN("lib wrapper not initialized.");
    return ncclLibWrapperNotSet;
  }
  nvmlReturn_t ret = nvmlInternalDeviceSetCpuAffinity(device);
  if (ret != NVML_SUCCESS) {
    WARN("nvmlDeviceSetCpuAffinity() failed: %s ",
      nvmlInternalErrorString(ret));
    return ncclSystemError;
  }
  return ncclSuccess;
}

ncclResult_t wrapNvmlDeviceClearCpuAffinity(nvmlDevice_t device) {
  if (nvmlInternalInit == NULL) {
    WARN("lib wrapper not initialized.");
    return ncclLibWrapperNotSet;
  }
  nvmlReturn_t ret = nvmlInternalDeviceClearCpuAffinity(device);
  if (ret != NVML_SUCCESS) {
    WARN("nvmlDeviceClearCpuAffinity() failed: %s ",
      nvmlInternalErrorString(ret));
    return ncclSystemError;
  }
  return ncclSuccess;
}<|MERGE_RESOLUTION|>--- conflicted
+++ resolved
@@ -7,21 +7,18 @@
 #include "libwrap.h"
 #include "core.h"
 
-<<<<<<< HEAD
 #ifndef _WIN32
 #include <dlfcn.h>
-typedef void *HMODULE;
+typedef void *nvmlHandle_t;
 #else
 #include <windows.h>
+typedef HMODULE nvmlHandle_t;
 
 #define dlsym(handle, sym) GetProcAddress((handle), (sym))
 #define dlclose(handle) CloseHandle((handle))
 inline const char *dlerror() { return "N/A"; }
 #endif
 
-typedef enum { SUCCESS = 0 } RetCode;
-=======
->>>>>>> 2a974f5c
 int symbolsLoaded = 0;
 
 static nvmlReturn_t (*nvmlInternalInit)(void);
@@ -37,19 +34,14 @@
   if (symbolsLoaded)
     return ncclSuccess;
 
-<<<<<<< HEAD
-  static HMODULE nvmlhandle = NULL;
-  static HMODULE cuhandle = NULL;
-=======
-  static void* nvmlhandle = NULL;
->>>>>>> 2a974f5c
+  static nvmlHandle_t nvmlhandle = NULL;
   void* tmp;
   void** cast;
 
 #ifdef _WIN32
   nvmlhandle=LoadLibraryA("nvml.dll");
   if(!nvmlhandle) {
-      nvmlhandle=LoadLibraryA("C:\\Program Files\\NVIDIA Corporation\\NVSMI\\nvml.dll");
+      nvmlhandle=LoadLibraryA("%ProgramFiles%\\NVIDIA Corporation\\NVSMI\\nvml.dll");
       if(!nvmlhandle) {
           WARN("Failed to open nvml.dll");
           goto teardown;
@@ -65,19 +57,7 @@
     }
   }
 
-<<<<<<< HEAD
-  cuhandle = dlopen("libcuda.so", RTLD_NOW);
-  if (!cuhandle) {
-    cuhandle = dlopen("libcuda.so.1", RTLD_NOW);
-    if (!cuhandle) {
-      WARN("Failed to open libcuda.so[.1]");
-      goto teardown;
-    }
-  }
 #endif
-
-=======
->>>>>>> 2a974f5c
   #define LOAD_SYM(handle, symbol, funcptr) do {         \
     cast = (void**)&funcptr;                             \
     tmp = dlsym(handle, symbol);                         \
