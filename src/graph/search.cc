/*************************************************************************
 * Copyright (c) 2016-2022, NVIDIA CORPORATION. All rights reserved.
 *
 * See LICENSE.txt for license information
 ************************************************************************/

#include "core.h"
#include "graph.h"
#include "topo.h"
#include "xml.h"
#include <math.h>

NCCL_PARAM(CrossNic, "CROSS_NIC", 2);

// Initialize system->maxBw. This is the per-channel (i.e. per-SM)
// max bw.
static float getMaxBw(struct ncclTopoSystem* system, struct ncclTopoNode* gpu, int type) {
  float maxBw = 0.0;
  for (int i=0; i<system->nodes[type].count; i++) {
    struct ncclTopoLinkList* path = gpu->paths[type]+i;
    float bw = path->bw;
    if (path->count == 0) continue;
    maxBw = std::max(maxBw, bw);
  }
  return maxBw;
}
static float getTotalBw(struct ncclTopoSystem* system, struct ncclTopoNode* gpu) {
  float nvlinkBw = 0.0, pciBw = 0.0;
  for (int l=0; l<gpu->nlinks; l++) {
    struct ncclTopoLink* link = gpu->links+l;
    if (link->type == LINK_NVL) nvlinkBw += link->bw;
    if (link->type == LINK_PCI) pciBw = link->bw;
  }
  return std::max(pciBw, nvlinkBw);
}
ncclResult_t ncclTopoSearchInit(struct ncclTopoSystem* system) {
  system->maxBw = 0.0;
  system->totalBw = 0.0;
  int inter = system->nodes[NET].count;
  if (inter == 0 && system->nodes[GPU].count == 1) {
    system->maxBw = LOC_BW;
    return ncclSuccess;
  }
  for (int g=0; g<system->nodes[GPU].count; g++) {
    struct ncclTopoNode* gpu = system->nodes[GPU].nodes+g;
    system->maxBw = std::max(system->maxBw, getMaxBw(system, gpu, inter ? NET : GPU));
    system->totalBw = std::max(system->totalBw, getTotalBw(system, gpu));
  }
  return ncclSuccess;
}

static ncclResult_t findRevLink(struct ncclTopoNode* node1, struct ncclTopoNode* node2, int type, struct ncclTopoLink** revLink) {
  for (int l=0; l<node2->nlinks; l++) {
    struct ncclTopoLink* link = node2->links+l;
    if (link->remNode == node1 && link->type == type) {
      *revLink = link;
      return ncclSuccess;
    }
  }
  WARN("Could not find rev link for %d/%ld -> %d/%ld", node1->type, node1->id, node2->type, node2->id);
  return ncclInternalError;
}

// This is unfortunately needed since manipulating floats often results in rounding errors.
#define SUB_ROUND(a, b) (a = roundf((a-b)*1000)/1000)

static ncclResult_t followPath(struct ncclTopoLinkList* path, struct ncclTopoNode* start, int maxSteps, float bw, int* steps) {
  float pciBw = bw;
  for (int step=0; step<path->count; step++) {
    struct ncclTopoNode* node = path->list[step]->remNode;
    if (node->type == CPU) {
      // Account for P2P inefficiency through Intel CPU RC
      if (path->type == PATH_PHB && start->type == GPU &&
          node->cpu.arch == NCCL_TOPO_CPU_ARCH_X86 &&
          node->cpu.vendor == NCCL_TOPO_CPU_VENDOR_INTEL) {
        pciBw = INTEL_P2P_OVERHEAD(bw);
      }
    }
  }

  struct ncclTopoNode* node = start;
  for (int step=0; step<maxSteps; step++) {
    struct ncclTopoLink* link = path->list[step];
    struct ncclTopoLink* revLink = NULL;
    float fwBw = link->type == LINK_PCI ? pciBw : bw;
    float revBw = 0;
    if (link->remNode->type == GPU && link->remNode->gpu.cudaCompCap < 80 && start->type != GPU) {
      if (revLink == NULL) NCCLCHECK(findRevLink(node, link->remNode, link->type, &revLink));
      revBw += fwBw/8;
    }
    if (link->remNode->type == CPU && link->remNode->cpu.arch == NCCL_TOPO_CPU_ARCH_POWER && link->type == LINK_NVL) {
      if (revLink == NULL) NCCLCHECK(findRevLink(node, link->remNode, link->type, &revLink));
      revBw += fwBw;
    }
    if (link->bw < fwBw || (revBw && revLink->bw < revBw)) { *steps = step; return ncclSuccess; }
    SUB_ROUND(link->bw, fwBw);
    if (revBw) SUB_ROUND(revLink->bw, revBw);
    node = link->remNode;
  }
  *steps = maxSteps;
  return ncclSuccess;
}

// Try to go from node type1/index1 to no type2/index2. mult indicates whether we are counting the bandwidth (1) or undoing (-1).
static ncclResult_t ncclTopoFollowPath(struct ncclTopoSystem* system, struct ncclTopoGraph* graph, int type1, int index1, int type2, int index2, int mult, struct ncclTopoNode** node) {
  // First handle easy cases
  *node = system->nodes[type2].nodes+index2;
  if (type1 == -1) return ncclSuccess;
  struct ncclTopoNode* node1 = system->nodes[type1].nodes+index1;
  struct ncclTopoLinkList* path = node1->paths[type2]+index2;
  struct ncclTopoNode* node2 = system->nodes[type2].nodes+index2;
  struct ncclTopoLinkList* revPath = node2->paths[type1]+index1;

  if (path == NULL) {
    WARN("No path computed to go from %s/%d to %s/%d", topoNodeTypeStr[type1], index1, topoNodeTypeStr[type2], index2);
    return ncclInternalError;
  }
  if (path->count == 0 ) return ncclSuccess;

  // Now check link type
  *node = NULL;
  int intra = (type1 == GPU || type1 == NVS) && (type2 == GPU || type2 == NVS);
  float bw = intra ? graph->bwIntra : graph->bwInter;
  int type = intra ? graph->typeIntra : graph->typeInter;

  if (mult == 1 && (path->type > type)) return ncclSuccess;
  if (mult == 1 && (graph->pattern == NCCL_TOPO_PATTERN_BALANCED_TREE ||
        graph->pattern == NCCL_TOPO_PATTERN_TREE ||
        graph->pattern == NCCL_TOPO_PATTERN_SPLIT_TREE) &&
      (revPath->type > type)) return ncclSuccess;

  bw *= mult;

  // Check there is enough bandwidth on paths.
  int step = 0;
  NCCLCHECK(followPath(path, node1, path->count, bw, &step));
  if (step < path->count) goto rewind;

  // Enough bandwidth : return destination node.
  graph->nHops += mult*path->count;
  *node = system->nodes[type2].nodes+index2;
  return ncclSuccess;

rewind:
  // Not enough bandwidth : rewind and exit.
  NCCLCHECK(followPath(path, node1, step, -bw, &step));
  return ncclSuccess;
}

static int gpuPciBw(struct ncclTopoNode* gpu) {
  for (int l=0; l<gpu->nlinks; l++) {
    struct ncclTopoLink* gpuLink = gpu->links+l;
    if (gpuLink->type != LINK_PCI) continue;
    struct ncclTopoNode* pci = gpuLink->remNode;
    for (int l=0; l<pci->nlinks; l++) {
      struct ncclTopoLink* pciLink = pci->links+l;
      if (pciLink->remNode != gpu) continue;
      return std::min(gpuLink->bw, pciLink->bw);
    }
  }
  return -1;
}

/* Choose the order in which we try next GPUs. This is critical for the search
   to quickly converge to the best solution even if it eventually times out. */
struct ncclGpuScore {
  int g;             // Retain the index
  int startIndex;    // Least important
  int intraNhops;
  int intraBw;
  int interNhops;
  int interPciBw;
  int interBw;    // Most important
};

static int cmpScore(const void * g1, const void * g2) {
   struct ncclGpuScore *s1 = (struct ncclGpuScore*)g1;
   struct ncclGpuScore *s2 = (struct ncclGpuScore*)g2;
   int d;
   if ((d = (s2->interBw - s1->interBw))) return d;
   if ((d = (s2->interPciBw - s1->interPciBw))) return d;
   if ((d = (s1->interNhops - s2->interNhops))) return d;
   if ((d = (s2->intraBw - s1->intraBw))) return d;
   if ((d = (s1->intraNhops - s2->intraNhops))) return d;
   return s1->startIndex - s2->startIndex;
}

static int cmpIntraScores(struct ncclGpuScore* scores, int count) {
  int intraBw = scores[0].intraBw;
  int intraNhops = scores[0].intraNhops;
  for (int i=1; i<count; i++) {
    if (scores[i].intraBw != intraBw || scores[i].intraNhops != intraNhops) return 1;
  }
  return 0;
}

static ncclResult_t getGpuIndex(struct ncclTopoSystem* system, int rank, int* index) {
  for (int g=0; g<system->nodes[GPU].count; g++) {
    if (system->nodes[GPU].nodes[g].gpu.rank == rank) {
      *index = g;
      return ncclSuccess;
    }
  }
  WARN("Could not find gpu rank %d", rank);
  return ncclInternalError;
}

static ncclResult_t getNetIndex(struct ncclTopoSystem* system, int64_t id, int* index) {
  for (int n=0; n<system->nodes[NET].count; n++) {
    if (system->nodes[NET].nodes[n].id == id) {
      *index = n;
      return ncclSuccess;
    }
  }
  WARN("Could not find net id %lx", id);
  return ncclInternalError;
}

static ncclResult_t getNetPaths(struct ncclTopoSystem* system, struct ncclTopoGraph* graph, struct ncclTopoLinkList** netPaths) {
  int netId = graph->inter[graph->nChannels*2];
  int n;
  NCCLCHECK(getNetIndex(system, netId, &n));
  *netPaths=system->nodes[NET].nodes[n].paths[GPU];
  return ncclSuccess;
}

ncclResult_t ncclTopoSearchNextGpuSort(struct ncclTopoSystem* system, struct ncclTopoGraph* graph, struct ncclTopoNode* gpu, int* next, int* countPtr, int sortNet) {
  const uint64_t flag = 1ULL<<(graph->nChannels);
  int ngpus = system->nodes[GPU].count;
  struct ncclTopoLinkList* paths = gpu->paths[GPU];
  struct ncclTopoLinkList* netPaths = NULL;
  if (sortNet) NCCLCHECK(getNetPaths(system, graph, &netPaths));

  struct ncclGpuScore scores[NCCL_TOPO_MAX_NODES];
  memset(scores, 0, ngpus*sizeof(struct ncclGpuScore));
  int start = gpu-system->nodes[GPU].nodes;
  int count = 0;
  for (int i=1; i<ngpus; i++) {
    int g = (start+i)%ngpus;
    if (paths[g].count == 0) continue; // There is no path to that GPU
    if (system->nodes[GPU].nodes[g].used & flag) continue;
    scores[count].g = g;
    scores[count].startIndex = i;
    scores[count].intraNhops = paths[g].count;
    scores[count].intraBw = paths[g].bw;
    if (netPaths) {
      scores[count].interNhops = netPaths[g].count;
      scores[count].interPciBw = gpuPciBw(system->nodes[GPU].nodes+g);
      scores[count].interBw = netPaths[g].bw;
    }
    count++;
  }

  // Sort GPUs
  qsort(scores, count, sizeof(struct ncclGpuScore), cmpScore);

  // Check if all have the same intra-node score in which case we go reverse for sortNet = -1
  if (sortNet == -1 && cmpIntraScores(scores, count) == 0) {
    for (int i=0; i<count; i++) next[i] = scores[count-1-i].g;
  } else {
    for (int i=0; i<count; i++) next[i] = scores[i].g;
  }

  if (system->nodes[NVS].count) {
    // NVSwitches prefer when we talk to a limited set of peers. Try to use neighbors first.
    int index = gpu-system->nodes[GPU].nodes;
    int i;
    int prevGpu = (index-1+ngpus)%ngpus;
    int nextGpu = (index+1)%ngpus;
    int firstGpus[2];
    int firstGpuCount = 0;
    if (graph->pattern == NCCL_TOPO_PATTERN_RING) {
      firstGpus[0] = nextGpu; firstGpus[1] = prevGpu; firstGpuCount = 2;
    } else if (graph->pattern == NCCL_TOPO_PATTERN_SPLIT_TREE ||
        graph->pattern == NCCL_TOPO_PATTERN_BALANCED_TREE) {
      firstGpus[0] = prevGpu; firstGpus[1] = nextGpu; firstGpuCount = 2;
    } else {
      firstGpus[0] = nextGpu; firstGpuCount = 1;
    }
    for (int g=0; g<firstGpuCount; g++) {
      for (i=0; i<count && next[i] != firstGpus[g]; i++);
      if (i<count) {
        for (; i>0; i--) next[i] = next[i-1];
        next[0] = firstGpus[g];
      }
    }
  }

  *countPtr = count;
  return ncclSuccess;
}

ncclResult_t ncclTopoSearchRec(struct ncclTopoSystem* system, struct ncclTopoGraph* graph, struct ncclTopoGraph* saveGraph, int* time);

// Try to keep all searchs within one second
#define NCCL_SEARCH_GLOBAL_TIMEOUT (1ULL<<19)
#define NCCL_SEARCH_TIMEOUT (1<<14)
#define NCCL_SEARCH_TIMEOUT_TREE (1<<14)
#define NCCL_SEARCH_TIMEOUT_SAMECHANNELS (1<<8)

#define FORCED_ORDER_PCI 1
#define FORCED_ORDER_REPLAY 2

ncclResult_t ncclTopoReplayGetGpu(struct ncclTopoSystem* system, struct ncclTopoGraph* graph, int step, int* g) {
  *g = -1;
  if (graph->nChannels == 0) return ncclInternalError;
  int ngpus = system->nodes[GPU].count;
  int nextRank = graph->intra[(graph->nChannels-1)*ngpus+step+1];
  for (int i=0; i<ngpus; i++) if (system->nodes[GPU].nodes[i].gpu.rank == nextRank) {
    *g = i;
    return ncclSuccess;
  }
  if (*g == -1) return ncclInternalError;
  return ncclSuccess;
}

ncclResult_t ncclTopoSearchRecGpu(struct ncclTopoSystem* system, struct ncclTopoGraph* graph, struct ncclTopoGraph* saveGraph, struct ncclTopoNode* gpu, int step, int backToNet, int backToFirstRank, int forcedOrder, int *time);

ncclResult_t ncclTopoSearchTryGpu(struct ncclTopoSystem* system, struct ncclTopoGraph* graph, struct ncclTopoGraph* saveGraph, int step, int backToNet, int backToFirstRank, int forcedOrder, int *time, int type, int index, int g) {
  const uint64_t flag = 1ULL<<(graph->nChannels);
  struct ncclTopoNode* gpu;
  NCCLCHECK(ncclTopoFollowPath(system, graph, type, index, GPU, g, 1, &gpu));
  if (gpu) {
    gpu->used ^= flag;
    NCCLCHECK(ncclTopoSearchRecGpu(system, graph, saveGraph, gpu, step, backToNet, backToFirstRank, forcedOrder, time));
    gpu->used ^= flag;
    NCCLCHECK(ncclTopoFollowPath(system, graph, type, index, GPU, g, -1, &gpu));
  }
  return ncclSuccess;
}

ncclResult_t ncclTopoSearchTryNvls(struct ncclTopoSystem* system, struct ncclTopoGraph* graph, struct ncclTopoGraph* saveGraph, int g, int ngpus, int *time) {
  struct ncclTopoNode* nvs;
  struct ncclTopoNode* gpu;
  int d0=0; // See if there is enough bandwidth for NVS->GPU traffic
  do {
    NCCLCHECK(ncclTopoFollowPath(system, graph, NVS, 0, GPU, d0, d0 == g ? 2 : 1, &gpu));
    d0++;
  } while (gpu && d0 < system->nodes[GPU].count);
  if (gpu == NULL) {
    d0--;
  } else {
    int d1=0; // See if there is enough bandwidth for GPU->NVS traffic
    do {
      NCCLCHECK(ncclTopoFollowPath(system, graph, GPU, d1, NVS, 0, d1 == g ? 2 : 1, &nvs));
      d1++;
    } while (nvs && d1 < system->nodes[GPU].count);
    if (nvs == NULL) {
      d1--;
    } else { // Both directions worked. Move on to the next path.
      NCCLCHECK(ncclTopoSearchRecGpu(system, graph, saveGraph, NULL, ngpus, -1, -1, 0, time));
    }
    while (d1) {
      d1--;
      NCCLCHECK(ncclTopoFollowPath(system, graph, GPU, d1, NVS, 0, d1 == g ? -2 : -1, &nvs));
    }
  }
  while (d0) {
    d0--;
    NCCLCHECK(ncclTopoFollowPath(system, graph, NVS, 0, GPU, d0, d0 == g ? -2 : -1, &gpu));
  }
  return ncclSuccess;
}

ncclResult_t ncclTopoCompareGraphs(struct ncclTopoSystem* system, struct ncclTopoGraph* graph, struct ncclTopoGraph* refGraph, int* copy) {
  // 1. Try to get the same nChannels between Rings and Trees
  if (graph->nChannels < graph->minChannels) return ncclSuccess;

  if (graph->pattern == NCCL_TOPO_PATTERN_NVLS) { // NVLS channels correspond to GPUs pulling from NVLS. So the more the better.
    if (graph->nChannels > refGraph->nChannels && graph->nChannels <= system->nodes[GPU].count) *copy = 1;
    if (graph->nChannels*graph->bwInter > refGraph->nChannels*refGraph->bwInter) *copy = 1;
    return ncclSuccess;
  }
  // 2. Try to get better bandwidth
  // Give a 15% perf bonus to paths not crossing nics
  float target = 1.0 - (refGraph->crossNic - graph->crossNic) * .15;
  if (graph->nChannels*graph->bwIntra > refGraph->nChannels*refGraph->bwIntra*target) {
    *copy = 1;
    return ncclSuccess;
  }
  if (graph->nChannels*graph->bwIntra < refGraph->nChannels*refGraph->bwIntra*target) return ncclSuccess;

  // 3. Less hops
  if (graph->pattern == refGraph->pattern && graph->crossNic == refGraph->crossNic && graph->nHops < refGraph->nHops) *copy = 1;
  return ncclSuccess;
}

// Build a sorted list of the NETs to try.
//
// "gpu" can be set to -1 to build a list suitable for all GPUs (search start) or to a given gpu
//  index when trying to get back to the NIC.
//
// The list is built the following way:
// 1. Select NETs starting with those close to GPU(s), based on paths[n].type.
<<<<<<< HEAD
// 2. For each GPU, once that list of NICs with a given distance is prepared, shuffle the list
//    based on the GPU NVML index so that e.g. GPU 1 chooses NIC 1 first instead of NIC 0 which
//    might have been choosen by GPU 0 (case with multiple independent communicators per node)
// 3. Then add the NETs to the final list if they were not already added by another closer GPU.
NCCL_PARAM(SearchBestNic, "SEARCH_BEST_NIC", 1);
=======
// 2. add other NETs satisfying typeInter but not already in the list.

>>>>>>> b6d7438d
ncclResult_t ncclTopoSelectNets(struct ncclTopoSystem* system, int typeInter, int gpu, int* nets, int* netCountRet) {
  // need search best nic
  if (!ncclParamSearchBestNic()) {
    *netCountRet = system->nodes[NET].count;
    for (int i = 0; i < *netCountRet; ++i) {
      nets[i] = i;
    }
    return ncclSuccess;
  }

  int netCount = 0;
  int localNetCount;
  int* localNets;
  NCCLCHECK(ncclCalloc(&localNets, MAXCHANNELS));

  // First add the preferred NICs
  for (int g=0; g<system->nodes[GPU].count; g++) {
    if (gpu != -1 && gpu != g) continue;
    localNetCount = 0;
    struct ncclTopoNode* gpu = system->nodes[GPU].nodes+g;
    for (int c = 0; c<MAXCHANNELS; c++) {
      int netId;
      NCCLCHECK(ncclTopoGetLocalNet(system, gpu->gpu.rank, c, &netId));
      NCCLCHECK(ncclTopoIdToIndex(system, NET, netId, localNets+localNetCount));
      if (localNetCount > 0 && localNets[localNetCount] == localNets[0]) break;
      localNetCount++;
    }
    // Append NICs to list
    for (int i=0; i<localNetCount; i++) {
      int n = localNets[i];
      int found = 0;
      while (nets[found] != n && found<netCount) found++;
      if (found == netCount) nets[netCount++] = n;
    }
  }

  // Then add others satisfying typeInter
  for (int t=0; t <= typeInter; t++) {
    for (int g=0; g<system->nodes[GPU].count; g++) {
      if (gpu != -1 && gpu != g) continue;
      localNetCount = 0;
      struct ncclTopoNode* gpu = system->nodes[GPU].nodes+g;
      struct ncclTopoLinkList* paths = gpu->paths[NET];
      for (int n=0; n<system->nodes[NET].count; n++) {
        if (paths[n].type == t) localNets[localNetCount++] = n;
      }
      // Append NICs to list
      for (int i=0; i<localNetCount; i++) {
        int n = localNets[i];
        int found = 0;
        while (nets[found] != n && found<netCount) found++;
        if (found == netCount) nets[netCount++] = n;
      }
    }
  }

  *netCountRet = netCount;
  free(localNets);

  return ncclSuccess;
}

ncclResult_t ncclTopoSearchRecGpu(struct ncclTopoSystem* system, struct ncclTopoGraph* graph, struct ncclTopoGraph* saveGraph, struct ncclTopoNode* gpu, int step, int backToNet, int backToFirstRank, int forcedOrder, int *time) {
  if ((*time) <= 0) return ncclSuccess;
  (*time)--;

  int ngpus = system->nodes[GPU].count;
  if (step == ngpus) {
    // Determine whether we found a better solution or not
    int copy = 0;
    graph->nChannels++;
    NCCLCHECK(ncclTopoCompareGraphs(system, graph, saveGraph, &copy));
    if (copy) {
      memcpy(saveGraph, graph, sizeof(struct ncclTopoGraph));
      if (graph->nChannels == graph->maxChannels) *time = -1;
    }
    if (graph->nChannels < graph->maxChannels) {
      NCCLCHECK(ncclTopoSearchRec(system, graph, saveGraph, time));
    }
    graph->nChannels--;
    return ncclSuccess;
  }
  graph->intra[graph->nChannels*ngpus+step] = gpu->gpu.rank;
  int g = gpu - system->nodes[GPU].nodes;
  if (step == backToNet) {
    // first get back to NIC
    if (system->nodes[NET].count) {
      int startNetIndex;
      NCCLCHECK(getNetIndex(system, graph->inter[graph->nChannels*2], &startNetIndex));
      struct ncclTopoNode* startNet = system->nodes[NET].nodes+startNetIndex;
      int netCount;
      int* nets;
      NCCLCHECK(ncclCalloc(&nets, system->nodes[NET].count));
      NCCLCHECK(ncclTopoSelectNets(system, graph->typeInter, g, nets, &netCount));
      for (int i=0; i<netCount; i++) {
        int n = nets[i];
        struct ncclTopoNode* net = system->nodes[NET].nodes+n;
        if (graph->pattern == NCCL_TOPO_PATTERN_TREE && net->id != startNet->id) continue; // Trees are symmetric
        if (graph->crossNic != 1 && (net->net.asic != startNet->net.asic || net->net.port != startNet->net.port)) continue;

        // Balanced Tree : count half of the bandwidth on first two GPUs
        int nextBackToNet = -1;
        float bwInterSave = graph->bwInter;
        if (graph->pattern == NCCL_TOPO_PATTERN_BALANCED_TREE) {
          // Count half of the bandwidth on each of the first two GPUs
          if (step == 0) nextBackToNet = 1;
          else if (net->id != graph->inter[graph->nChannels*2+1]) continue;
          graph->bwInter /= 2;
        }

        NCCLCHECK(ncclTopoFollowPath(system, graph, GPU, g, NET, n, 1, &net));
        graph->bwInter = bwInterSave;
        if (net) {
          graph->inter[graph->nChannels*2+1] = net->id;
          NCCLCHECK(ncclTopoSearchRecGpu(system, graph, saveGraph, gpu, step, nextBackToNet, backToFirstRank, forcedOrder, time));

          if (graph->pattern == NCCL_TOPO_PATTERN_BALANCED_TREE) graph->bwInter /= 2;
          NCCLCHECK(ncclTopoFollowPath(system, graph, GPU, g, NET, n, -1, &net));
          graph->bwInter = bwInterSave;
        }
      }
      free(nets);
    }
  } else if (graph->pattern == NCCL_TOPO_PATTERN_NVLS) {
    NCCLCHECK(ncclTopoSearchTryNvls(system, graph, saveGraph, g, ngpus, time));
  } else if (step < system->nodes[GPU].count-1) {
    // Go to next GPU
    int next[NCCL_TOPO_MAX_NODES];
    int count;
    if (forcedOrder == FORCED_ORDER_PCI) { // Try the PCI order
      next[0] = step+1;
      count = 1;
    } else if (forcedOrder == FORCED_ORDER_REPLAY) { // Try last channel order
      NCCLCHECK(ncclTopoReplayGetGpu(system, graph, step, next));
      count = 1;
    } else { // Normal search
      NCCLCHECK(ncclTopoSearchNextGpuSort(system, graph, gpu, next, &count, backToNet == -1 ? 0 : backToNet == step+1 ? 1 : -1 ));
    }
    for (int i=0; i<count; i++) {
      NCCLCHECK(ncclTopoSearchTryGpu(system, graph, saveGraph, step+1, backToNet, backToFirstRank, forcedOrder, time, GPU, g, next[i]));
    }
  } else if (step == backToFirstRank) {
    // Find first GPU and loop back to it
    int p;
    NCCLCHECK(getGpuIndex(system, graph->intra[graph->nChannels*ngpus], &p));
    struct ncclTopoNode* firstGpu;
    NCCLCHECK(ncclTopoFollowPath(system, graph, GPU, g, GPU, p, 1, &firstGpu));
    if (firstGpu) {
      NCCLCHECK(ncclTopoSearchRecGpu(system, graph, saveGraph, firstGpu, step+1, backToNet, -1, forcedOrder, time));
      NCCLCHECK(ncclTopoFollowPath(system, graph, GPU, g, GPU, p, -1, &firstGpu));
    }
  } else {
    // Next path
    NCCLCHECK(ncclTopoSearchRecGpu(system, graph, saveGraph, gpu, ngpus, -1, -1, forcedOrder, time));
  }
  return ncclSuccess;
}

ncclResult_t ncclTopoSearchRecNet(struct ncclTopoSystem* system, struct ncclTopoGraph* graph, struct ncclTopoGraph* saveGraph, int backToNet, int backToFirstRank, int* time) {
  const int bw = graph->bwInter;
  int* nets;
  NCCLCHECK(ncclCalloc(&nets, system->nodes[NET].count));
  int netCount;
  NCCLCHECK(ncclTopoSelectNets(system, graph->typeInter, -1, nets, &netCount));
  for (int i=0; i<netCount; i++) {
    if (graph->pattern == NCCL_TOPO_PATTERN_NVLS && i>0) continue;
    int n = nets[(graph->nChannels+i)%netCount];
    struct ncclTopoNode* net = system->nodes[NET].nodes+n;
    if (graph->collNet && net->net.collSupport == 0) continue;
    if (net->net.bw < bw) continue;

    graph->inter[graph->nChannels*2] = net->id;
    graph->latencyInter = net->net.latency;

    for (int i=0; i<system->nodes[NET].count; i++) {
      if ((system->nodes[NET].nodes[i].net.asic == net->net.asic) &&
          (system->nodes[NET].nodes[i].net.port == net->net.port)) {
        system->nodes[NET].nodes[i].net.bw -= bw;
      }
    }

    if (graph->pattern == NCCL_TOPO_PATTERN_NVLS) {
      // NVLS search only tries to find NIC:GPU combinations to compute the heads.
      if (graph->nChannels < netCount) {
        int gpu;
        NCCLCHECK(ncclTopoGetLocalGpu(system, net->id, &gpu));
        if (gpu != -1) NCCLCHECK(ncclTopoSearchTryGpu(system, graph, saveGraph, 0, backToNet, backToFirstRank, 0, time, NET, n, gpu));
      }
    } else {
      if (graph->nChannels > 0) {
        // Try to replay the last channel
        int g;
        NCCLCHECK(ncclTopoReplayGetGpu(system, graph, -1, &g));
        NCCLCHECK(ncclTopoSearchTryGpu(system, graph, saveGraph, 0, backToNet, backToFirstRank, FORCED_ORDER_REPLAY, time, NET, n, g));
      }
      if (graph->nChannels == 0 || graph->sameChannels == 0) {
        if (graph->nChannels == 0 && system->nodes[NVS].count == 0) {
          // Always try the PCI order first to set a reference, but don't count in the timeout nor let it run for long
          int t = 1 << 10;
          NCCLCHECK(ncclTopoSearchTryGpu(system, graph, saveGraph, 0, backToNet, backToFirstRank, FORCED_ORDER_PCI, &t, NET, n, 0));
          if (t == -1) *time = -1;
        }

        // Then try the most local GPUs
        float maxBw = 0;
        int minHops = 0xfffffff;
        struct ncclTopoLinkList* paths = net->paths[GPU];
        for (int g=0; g<system->nodes[GPU].count; g++) {
          if (paths[g].bw > maxBw) {
            maxBw = paths[g].bw;
            minHops = paths[g].count;
          } else if (paths[g].bw == maxBw && paths[g].count < minHops) {
            minHops = paths[g].count;
          }
        }
        if (maxBw >= bw) {
          for (int i=0; i<system->nodes[GPU].count; i++) {
            int g = (graph->nChannels+i)%system->nodes[GPU].count;
            if (paths[g].bw == maxBw && paths[g].count == minHops) {
              NCCLCHECK(ncclTopoSearchTryGpu(system, graph, saveGraph, 0, backToNet, backToFirstRank, 0, time, NET, n, g));
            }
          }
        }
      }
    }

    for (int i=0; i<system->nodes[NET].count; i++) {
      if ((system->nodes[NET].nodes[i].net.asic == net->net.asic) &&
          (system->nodes[NET].nodes[i].net.port == net->net.port)) {
        system->nodes[NET].nodes[i].net.bw += bw;
      }
    }
  }
  free(nets);
  return ncclSuccess;
}

/* Search Patterns
 *
 *     Intra-node
 * Ring            : GPU a -> GPU b -> .. -> GPU x -> GPU a
 * (=Split Tree Loop)
 * Tree            : GPU a -> GPU b -> .. -> GPU x
 * (=Split Tree)
 *
 *     Inter-node
 * Ring            : NET n -> GPU a -> GPU b -> .. -> GPU x -> NET n (or m if crossNic)
 * Tree            : NET n -> GPU a -> GPU b -> .. -> GPU x
 *                              `--> NET n (or m if crossNic)
 * Split Tree      : NET n -> GPU a -> GPU b -> .. -> GPU x
 *                                       `--> NET n (or m if crossNic)
 * Split Tree Loop : NET n -> GPU a -> GPU b -> .. -> GPU x -> GPU a
 *                                       `--> NET n (or m if crossNic)
 */
ncclResult_t ncclTopoSearchParams(struct ncclTopoSystem* system, int pattern, int* backToNet, int* backToFirstRank) {
  if (system->nodes[NET].count) {
    if (pattern == NCCL_TOPO_PATTERN_RING) *backToNet = system->nodes[GPU].count-1;
    else if (pattern == NCCL_TOPO_PATTERN_SPLIT_TREE) *backToNet = 1;
    else *backToNet = 0;
    *backToFirstRank = -1;
  } else {
    *backToNet = -1;
    if (pattern == NCCL_TOPO_PATTERN_RING) *backToFirstRank = system->nodes[GPU].count-1;
    else *backToFirstRank = -1;
  }
  return ncclSuccess;
}

ncclResult_t ncclTopoSearchRec(struct ncclTopoSystem* system, struct ncclTopoGraph* graph, struct ncclTopoGraph* saveGraph, int* time) {
  int backToNet, backToFirstRank;
  NCCLCHECK(ncclTopoSearchParams(system, graph->pattern, &backToNet, &backToFirstRank));
  if (system->nodes[NET].count) {
    // Start from NET
    ncclTopoSearchRecNet(system, graph, saveGraph, backToNet, backToFirstRank, time);
  } else {
    // Intra-node only.
    if (graph->pattern == NCCL_TOPO_PATTERN_NVLS) {
      NCCLCHECK(ncclTopoSearchTryGpu(system, graph, saveGraph, 0, backToNet, backToFirstRank, 0, time, -1, -1, graph->nChannels));
      return ncclSuccess;
    } else if (graph->nChannels == 0) {
      // Try PCI order first
      NCCLCHECK(ncclTopoSearchTryGpu(system, graph, saveGraph, 0, backToNet, backToFirstRank, FORCED_ORDER_PCI, time, -1, -1, 0));
    } else {
      // Also try to replay previous channel
      int g;
      NCCLCHECK(ncclTopoReplayGetGpu(system, graph, -1, &g));
      NCCLCHECK(ncclTopoSearchTryGpu(system, graph, saveGraph, 0, backToNet, backToFirstRank, FORCED_ORDER_REPLAY, time, -1, -1, g));
    }
    if (graph->sameChannels == 0 || graph->nChannels == 0) {
      // Finally, try all other possibilities unless we are forced to use the same channels
      for (int g=0; g<system->nodes[GPU].count; g++) {
        NCCLCHECK(ncclTopoSearchTryGpu(system, graph, saveGraph, 0, backToNet, backToFirstRank, 0, time, -1, -1, g));
      }
    }
  }
  return ncclSuccess;
}

/************************************/
/* User defined graph from XML file */
/************************************/

struct kvDict kvDictLinkType[] = {
  { "LOC", PATH_LOC },
  { "NVL", PATH_NVL },
  { "NVB", PATH_NVB },
  { "PIX", PATH_PIX },
  { "PXB", PATH_PXB },
  { "PXN", PATH_PXN },
  { "PHB", PATH_PHB },
  { "SYS", PATH_SYS },
  { NULL, 0 }
};

ncclResult_t ncclTopoGetChannelFromXml(struct ncclXmlNode *xmlChannel, int c, struct ncclTopoSystem* system, struct ncclTopoGraph* graph) {
  int ngpus = system->nodes[GPU].count;
  int* inter = graph->inter+2*c;
  int* intra = graph->intra+ngpus*c;
  int n=0, g=0;
  for (int s=0; s<xmlChannel->nSubs; s++) {
    struct ncclXmlNode* sub = xmlChannel->subs[s];
    int dev;
    NCCLCHECK(xmlGetAttrInt(sub, "dev", &dev));
    if (strcmp(sub->name, "net") == 0) {
      inter[n++] = dev;
    } else if (strcmp(sub->name, "gpu") == 0) {
      int rank = -1;
      for (int g=0; g<ngpus; g++) {
        if (system->nodes[GPU].nodes[g].gpu.dev == dev) rank = system->nodes[GPU].nodes[g].gpu.rank;
      }
      if (rank == -1) {
        WARN("XML Import Channel : dev %d not found.", dev);
        return ncclSystemError;
      }
      intra[g++] = rank;
    }
  }
  return ncclSuccess;
}
ncclResult_t ncclTopoGetGraphFromXmlSub(struct ncclXmlNode *xmlGraph, struct ncclTopoSystem* system, struct ncclTopoGraph* graph, int* nChannels) {
  int id;
  NCCLCHECK(xmlGetAttrInt(xmlGraph, "id", &id));
  if (graph->id != id) return ncclSuccess;

  int crossNic;
  NCCLCHECK(xmlGetAttrInt(xmlGraph, "crossnic", &crossNic));
  if (ncclParamCrossNic() == 0 && crossNic == 1) return ncclSuccess;
  graph->crossNic = crossNic;

  NCCLCHECK(xmlGetAttrInt(xmlGraph, "pattern", &graph->pattern));
  NCCLCHECK(xmlGetAttrInt(xmlGraph, "nchannels", &graph->nChannels));
  NCCLCHECK(xmlGetAttrFloat(xmlGraph, "speedintra", &graph->bwIntra));
  NCCLCHECK(xmlGetAttrFloat(xmlGraph, "speedinter", &graph->bwInter));
  if (xmlGetAttrFloat(xmlGraph, "latencyinter", &graph->latencyInter) != ncclSuccess) graph->latencyInter = 0.0;
  const char* str;
  NCCLCHECK(xmlGetAttr(xmlGraph, "typeintra", &str));
  NCCLCHECK(kvConvertToInt(str, &graph->typeIntra, kvDictLinkType));
  NCCLCHECK(xmlGetAttr(xmlGraph, "typeinter", &str));
  NCCLCHECK(kvConvertToInt(str, &graph->typeInter, kvDictLinkType));
  NCCLCHECK(xmlGetAttrInt(xmlGraph, "samechannels", &graph->sameChannels));
  for (int s=0; s<xmlGraph->nSubs; s++) {
    NCCLCHECK(ncclTopoGetChannelFromXml(xmlGraph->subs[s], s, system, graph));
  }
  *nChannels = xmlGraph->nSubs;
  return ncclSuccess;
}
ncclResult_t ncclTopoGetGraphFromXml(struct ncclXmlNode *xmlGraphs, struct ncclTopoSystem* system, struct ncclTopoGraph* graph, int* nChannels) {
  for (int s=0; s<xmlGraphs->nSubs; s++) {
    NCCLCHECK(ncclTopoGetGraphFromXmlSub(xmlGraphs->subs[s], system, graph, nChannels));
  }
  return ncclSuccess;
}

/* And the reverse : graph->xml */
ncclResult_t ncclTopoGetXmlFromChannel(struct ncclTopoGraph* graph, int c, struct ncclTopoSystem* system, struct ncclXml *xml, struct ncclXmlNode* parent) {
  struct ncclXmlNode* xmlChannel;
  int ngpus = system->nodes[GPU].count;
  int* inter = graph->inter+2*c;
  int* intra = graph->intra+ngpus*c;
  NCCLCHECK(xmlAddNode(xml, parent, "channel", &xmlChannel));
  struct ncclXmlNode* node;
  if (system->nodes[NET].count) {
    NCCLCHECK(xmlAddNode(xml, xmlChannel, "net", &node));
    NCCLCHECK(xmlSetAttrInt(node, "dev", inter[0]));
  }
  for (int g=0; g<ngpus; g++) {
    NCCLCHECK(xmlAddNode(xml, xmlChannel, "gpu", &node));
    int dev = -1;
    for (int i=0; i<ngpus; i++) {
      if (system->nodes[GPU].nodes[i].gpu.rank == intra[g]) dev = system->nodes[GPU].nodes[i].gpu.dev;
    }
    if (dev == -1) {
      WARN("XML Export Channel : rank %d not found.", intra[g]);
      return ncclInternalError;
    }
    NCCLCHECK(xmlSetAttrInt(node, "dev", dev));
  }
  if (system->nodes[NET].count) {
    NCCLCHECK(xmlAddNode(xml, xmlChannel, "net", &node));
    NCCLCHECK(xmlSetAttrInt(node, "dev", inter[1]));
  }
  return ncclSuccess;
}
ncclResult_t ncclTopoGetXmlFromGraph(struct ncclTopoGraph* graph, struct ncclTopoSystem* system, struct ncclXml *xml, struct ncclXmlNode* parent) {
  struct ncclXmlNode* xmlGraph;
  NCCLCHECK(xmlAddNode(xml, parent, "graph", &xmlGraph));
  NCCLCHECK(xmlSetAttrInt(xmlGraph, "id", graph->id));
  NCCLCHECK(xmlSetAttrInt(xmlGraph, "pattern", graph->pattern));
  NCCLCHECK(xmlSetAttrInt(xmlGraph, "crossnic", graph->crossNic));
  NCCLCHECK(xmlSetAttrInt(xmlGraph, "nchannels", graph->nChannels));
  NCCLCHECK(xmlSetAttrFloat(xmlGraph, "speedintra", graph->bwIntra));
  NCCLCHECK(xmlSetAttrFloat(xmlGraph, "speedinter", graph->bwInter));
  NCCLCHECK(xmlSetAttrFloat(xmlGraph, "latencyinter", graph->latencyInter));
  const char* str;
  NCCLCHECK(kvConvertToStr(graph->typeIntra, &str, kvDictLinkType));
  NCCLCHECK(xmlSetAttr(xmlGraph, "typeintra", str));
  NCCLCHECK(kvConvertToStr(graph->typeInter, &str, kvDictLinkType));
  NCCLCHECK(xmlSetAttr(xmlGraph, "typeinter", str));
  NCCLCHECK(xmlSetAttrInt(xmlGraph, "samechannels", graph->sameChannels));
  for (int c=0; c<graph->nChannels; c++) {
    NCCLCHECK(ncclTopoGetXmlFromChannel(graph, c, system, xml, xmlGraph));
  }
  return ncclSuccess;
}
ncclResult_t ncclTopoGetXmlFromGraphs(int ngraphs, struct ncclTopoGraph** graphs, struct ncclTopoSystem* system, struct ncclXml *xml) {
  xml->maxIndex = 0;
  struct ncclXmlNode* xmlGraphs;
  NCCLCHECK(xmlAddNode(xml, NULL, "graphs", &xmlGraphs));
  NCCLCHECK(xmlSetAttrInt(xmlGraphs, "version", NCCL_GRAPH_XML_VERSION));
  for (int g=0; g<ngraphs; g++) {
    NCCLCHECK(ncclTopoGetXmlFromGraph(graphs[g], system, xml, xmlGraphs));
  }
  return ncclSuccess;
}

ncclResult_t ncclTopoDupChannels(struct ncclTopoGraph* graph, int ccMin, int ngpus) {
  if (graph->nChannels == 0) return ncclSuccess;
  if (graph->pattern == NCCL_TOPO_PATTERN_NVLS) return ncclSuccess;
  if (graph->bwIntra < 25.0) return ncclSuccess;
  if (ccMin > 80 && graph->bwIntra < 50.0 && graph->nChannels > 4) return ncclSuccess;

  int dupChannels = std::min(graph->nChannels*2, graph->maxChannels);
  memcpy(graph->intra+graph->nChannels*ngpus, graph->intra, (dupChannels-graph->nChannels)*ngpus*sizeof(int));
  memcpy(graph->inter+graph->nChannels*2,graph->inter, (dupChannels-graph->nChannels)*2*sizeof(int));
  graph->bwIntra /= DIVUP(dupChannels, graph->nChannels);
  graph->bwInter /= DIVUP(dupChannels, graph->nChannels);
  graph->nChannels = dupChannels;
  return ncclSuccess;
}

float speedArrayIntra[] = { 40.0, 30.0, 20.0, 18.0, 15.0, 12.0, 10.0, 9.0, 7.0, 6.0, 5.0, 4.0, 3.0 };
float speedArrayInter[] = { 48.0, 30.0, 28.0, 24.0, 20.0, 18.0, 15.0, 12.0, 10.0, 9.0, 7.0, 6.0, 5.0, 4.0, 3.0, 2.4, 1.2, 0.24, 0.12 };
#define NSPEEDSINTRA (sizeof(speedArrayIntra)/sizeof(float))
#define NSPEEDSINTER (sizeof(speedArrayInter)/sizeof(float))

float sm90SpeedArrayIntra[] = { 60.0, 50.0, 40.0, 30.0, 24.0, 20.0, 15.0, 12.0, 6.0, 3.0 };
float sm90SpeedArrayInter[] = { 48.0, 45.0, 42.0, 40.0, 30.0, 24.0, 22.0, 20.0, 17.5, 15.0, 12.0, 6.0, 3.0, 2.4, 1.2, 0.24, 0.12 };
#define NSPEEDSINTRA_SM90 (sizeof(sm90SpeedArrayIntra)/sizeof(float))
#define NSPEEDSINTER_SM90 (sizeof(sm90SpeedArrayInter)/sizeof(float))

ncclResult_t ncclTopoCompute(ncclTopoSystem* system, struct ncclTopoGraph* graph) {
  int ngpus = system->nodes[GPU].count;
  int crossNic = (system->nodes[NET].count > 1) &&
	 (graph->pattern == NCCL_TOPO_PATTERN_RING ||
          graph->pattern == NCCL_TOPO_PATTERN_BALANCED_TREE ||
          graph->pattern == NCCL_TOPO_PATTERN_SPLIT_TREE) ? ncclParamCrossNic() : 0;
  graph->crossNic = crossNic == 1 ? 1 : 0;
  graph->bwIntra = graph->bwInter = 0;
  graph->latencyInter = 0;
  graph->typeIntra = ngpus == 1 ? PATH_LOC : PATH_NVL;
  graph->typeInter = PATH_PIX;
  graph->nChannels = 0;
  int trySameChannels = graph->pattern == NCCL_TOPO_PATTERN_NVLS ? 0 : 1;
  graph->sameChannels = trySameChannels;

  int cpuArch, cpuVendor, cpuModel;
  NCCLCHECK(ncclTopoCpuType(system, &cpuArch, &cpuVendor, &cpuModel));

  const char* str = ncclGetEnv("NCCL_GRAPH_FILE");
  if (str) {
    INFO(NCCL_ENV, "NCCL_GRAPH_FILE set by environment to %s", str);
    struct ncclXml* xml;
    NCCLCHECK(ncclCalloc(&xml, 1));
    NCCLCHECK(ncclTopoGetXmlGraphFromFile(str, xml));
    int nChannels;
    NCCLCHECK(ncclTopoGetGraphFromXml(xml->nodes, system, graph, &nChannels));
    INFO(NCCL_GRAPH, "Search %d : %d channels loaded from XML graph", graph->id, nChannels);
    free(xml);
    if (graph->nChannels > 0) return ncclSuccess;
  }

  int ccMin;
  NCCLCHECK(ncclTopoGetCompCap(system, &ccMin, NULL));
  if (graph->pattern == NCCL_TOPO_PATTERN_NVLS && (system->nodes[NVS].count == 0 || ccMin < 90)) return ncclSuccess;
  // NVLS search must have ngpus heads at most.
  if (graph->pattern == NCCL_TOPO_PATTERN_NVLS) graph->maxChannels = system->nodes[GPU].count;

  if (ngpus == 1) if (graph->pattern != NCCL_TOPO_PATTERN_RING) graph->pattern = NCCL_TOPO_PATTERN_TREE;

  if (system->nodes[NET].count == 0 && graph->pattern == NCCL_TOPO_PATTERN_NVLS) {
    // Force intra-node NVLS algorithm to pull evenly from all GPUs.
    graph->minChannels = graph->maxChannels = system->nodes[GPU].count;
  }

  struct ncclTopoGraph tmpGraph;
  memcpy(&tmpGraph, graph, sizeof(struct ncclTopoGraph));

  // First try crossnic, then decrease bw and finally increase bwIntra.
  int nspeeds = 0;
  float* speedArray = NULL;
  if (system->nodes[NET].count == 0) {
    nspeeds = ccMin >= 90 ? NSPEEDSINTRA_SM90 : NSPEEDSINTRA;
    speedArray = ccMin >= 90 ? sm90SpeedArrayIntra : speedArrayIntra;
  } else {
    nspeeds = ccMin >= 90 ? NSPEEDSINTER_SM90 : NSPEEDSINTER;
    speedArray = ccMin >= 90 ? sm90SpeedArrayInter : speedArrayInter;
  }
  int pass = 1;
  int speedIndex = 0;
  float maxBw = system->maxBw;
  float totalBw = system->totalBw;
  if (ngpus == 1 || graph->pattern != NCCL_TOPO_PATTERN_RING) totalBw *= ngpus*1.0/(ngpus-1);
  while ((speedArray[speedIndex] > maxBw || speedArray[speedIndex]*graph->minChannels > totalBw) && speedIndex < nspeeds-1) speedIndex++;
  tmpGraph.bwIntra = tmpGraph.bwInter = speedArray[speedIndex];
  int64_t globalTimeout = NCCL_SEARCH_GLOBAL_TIMEOUT;

search:
  int time = tmpGraph.sameChannels ? NCCL_SEARCH_TIMEOUT_SAMECHANNELS :
    tmpGraph.pattern == NCCL_TOPO_PATTERN_TREE ? NCCL_SEARCH_TIMEOUT_TREE : NCCL_SEARCH_TIMEOUT;
  tmpGraph.nChannels = 0;
  globalTimeout -= time;

  NCCLCHECK(ncclTopoSearchRec(system, &tmpGraph, graph, &time));
#if 0
  printf("Id %d Pattern %d, crossNic %d, Bw %g/%g, type %d/%d, channels %d-%d sameChannels %d -> nChannels %dx%g/%g %s\n", tmpGraph.id, tmpGraph.pattern, tmpGraph.crossNic, tmpGraph.bwInter, tmpGraph.bwIntra, tmpGraph.typeInter, tmpGraph.typeIntra, tmpGraph.minChannels, tmpGraph.maxChannels, tmpGraph.sameChannels, graph->nChannels, graph->bwInter, graph->bwIntra, time == 0 ? "TIMEOUT" : time == -1 ? "PERFECT" : "");
  for (int c=0; c<graph->nChannels; c++) {
    printf("%2d : ", c);
    for (int g=0; g<ngpus; g++) {
      printf("%d ", graph->intra[c*ngpus+g]);
    }
    printf("[%d %d]", graph->inter[c*2+0], graph->inter[c*2+1]);
    printf("\n");
  }
#endif
  // Optimal solution, stop here
  if (time == -1) goto done;
  if (graph->nChannels*graph->bwInter >= system->totalBw) goto done;

  if (pass == 1) {
    // First pass, we don't have a solution yet ; try other options

    // Try having different channels (except when going through AMD CPUs)
    if (tmpGraph.sameChannels == 1 &&
        !(cpuArch == NCCL_TOPO_CPU_ARCH_X86 && cpuVendor == NCCL_TOPO_CPU_VENDOR_AMD && tmpGraph.typeIntra == PATH_SYS)) {
      tmpGraph.sameChannels = 0;
      goto search;
    }
    tmpGraph.sameChannels = trySameChannels;

    if (time != -1) globalTimeout += time;
    else globalTimeout = NCCL_SEARCH_GLOBAL_TIMEOUT;
    if (globalTimeout < 0 && graph->nChannels) goto done;

    // Try a simpler tree
    if (ccMin >= 90 && tmpGraph.pattern == NCCL_TOPO_PATTERN_BALANCED_TREE) {
      tmpGraph.pattern = NCCL_TOPO_PATTERN_TREE;
      goto search;
    }
    tmpGraph.pattern = graph->pattern;

    int maxTypeIntra = system->nodes[NET].count > 0 ? tmpGraph.typeInter : PATH_SYS;
    if (tmpGraph.typeIntra < maxTypeIntra && (graph->nChannels == 0 || tmpGraph.typeIntra < graph->typeIntra)) {
      tmpGraph.typeIntra += 1;
      goto search;
    }
    tmpGraph.typeIntra = ngpus == 1 ? PATH_LOC : PATH_NVL;

    if (system->nodes[NET].count > 0 && tmpGraph.typeInter < PATH_SYS && (graph->nChannels == 0 || tmpGraph.typeInter < graph->typeInter || tmpGraph.typeInter < PATH_PXN)) {
      tmpGraph.typeInter += 1;
      goto search;
    }
    tmpGraph.typeInter = PATH_PIX;

    if (crossNic == 2 && tmpGraph.crossNic == 0) {
      // Try again with crossNic if permitted
      tmpGraph.crossNic = 1;
      goto search;
    }
    tmpGraph.crossNic = crossNic == 1 ? 1 : 0;

    // Decrease bw until we find a solution
    if ((speedIndex < nspeeds-1) && (graph->nChannels == 0 || (speedArray[speedIndex+1]/graph->bwInter > .49))) {
      tmpGraph.bwInter = tmpGraph.bwIntra = speedArray[++speedIndex];
      goto search;
    }
    speedIndex = 0;
    while (speedArray[speedIndex] > maxBw && speedIndex < nspeeds-1) speedIndex++;
    tmpGraph.bwIntra = tmpGraph.bwInter = speedArray[speedIndex];

  }

done:
  // We have a solution. Start from that solution and move to pass 2.
  if (pass == 1) {
    time = -1;
    NCCLCHECK(ncclTopoDupChannels(graph, ccMin, ngpus));
    memcpy(&tmpGraph, graph, sizeof(tmpGraph));
    speedIndex = 0;
    while (speedArray[speedIndex] > graph->bwInter && speedIndex < nspeeds-1) speedIndex++;
    tmpGraph.bwIntra = tmpGraph.bwInter = speedArray[speedIndex];
    tmpGraph.minChannels = graph->nChannels;
    pass = 2;
  }

  if (pass == 2) {
    // See if we can increase bw
    if (time != 0 && speedIndex > 0) {
      if (graph->pattern == NCCL_TOPO_PATTERN_RING) {
        // increase bw for Ring
        tmpGraph.bwIntra = tmpGraph.bwInter = speedArray[--speedIndex];
        goto search;
      } else if (graph->pattern == NCCL_TOPO_PATTERN_NVLS && tmpGraph.bwInter == graph->bwInter && tmpGraph.bwInter < tmpGraph.bwIntra*2) {
        tmpGraph.minChannels = tmpGraph.maxChannels = graph->nChannels;
        tmpGraph.bwInter = speedArray[--speedIndex];
        goto search;
      } else if (tmpGraph.bwIntra == graph->bwIntra && tmpGraph.bwIntra < tmpGraph.bwInter*2) {
        // increase bwIntra for trees (2 nodes or collnet)
        tmpGraph.bwIntra = speedArray[--speedIndex];
        goto search;
      }
    }
    time = -1;
    memcpy(&tmpGraph, graph, sizeof(tmpGraph));
  }

  if (graph->nChannels == 0 && graph->collNet == 0 && graph->pattern != NCCL_TOPO_PATTERN_NVLS) {
    WARN("Could not find a path for pattern %d, falling back to simple order", graph->pattern);
    for (int i=0; i<ngpus; i++) graph->intra[i] = system->nodes[GPU].nodes[i].gpu.rank;
    graph->inter[0] = graph->inter[1] = 0;
    graph->bwIntra = graph->bwInter = 0.1;
    graph->typeIntra = graph->typeInter = PATH_SYS;
    graph->nChannels = 1;
  }
  return ncclSuccess;
}

ncclResult_t ncclTopoPrintGraph(struct ncclTopoSystem* system, struct ncclTopoGraph* graph) {
  INFO(NCCL_GRAPH, "Pattern %d, crossNic %d, nChannels %d, bw %f/%f, type %s/%s, sameChannels %d", graph->pattern, graph->crossNic, graph->nChannels, graph->bwIntra, graph->bwInter, topoPathTypeStr[graph->typeIntra], topoPathTypeStr[graph->typeInter], graph->sameChannels);
  int ngpus = system->nodes[GPU].count;

  char line[1024];
  for (int c=0; c<graph->nChannels; c++) {
    sprintf(line, "%2d :", c);
    int offset = strlen(line);
    if (system->nodes[NET].count > 0) {
      sprintf(line+offset, " %s/%d", topoNodeTypeStr[NET], graph->inter[2*c]);
      offset = strlen(line);
    }
    for (int i=0; i<ngpus; i++) {
      sprintf(line+offset, " %s/%d", topoNodeTypeStr[GPU], graph->intra[ngpus*c+i]);
      offset = strlen(line);
    }
    if (system->nodes[NET].count > 0) {
      sprintf(line+offset, " %s/%d", topoNodeTypeStr[NET], graph->inter[2*c+1]);
      offset = strlen(line);
    }
    INFO(NCCL_GRAPH, "%s", line);
  }
  return ncclSuccess;
}

ncclResult_t ncclTopoDumpGraphs(struct ncclTopoSystem* system, int ngraphs, struct ncclTopoGraph** graphs) {
  const char* str = ncclGetEnv("NCCL_GRAPH_DUMP_FILE");
  if (str) {
    INFO(NCCL_ENV, "NCCL_GRAPH_DUMP_FILE set by environment to %s", str);
    struct ncclXml* xml;
    NCCLCHECK(ncclCalloc(&xml, 1));
    NCCLCHECK(ncclTopoGetXmlFromGraphs(ngraphs, graphs, system, xml));
    NCCLCHECK(ncclTopoDumpXmlToFile(str, xml));
    free(xml);
  }
  return ncclSuccess;
}

#include "comm.h"
// NVLS channels aren't compute channels. Find which NIC corresponds to our rank being the head
ncclResult_t getNvlsNetDev(struct ncclComm* comm, struct ncclTopoGraph* graph, int* dev) {
  int localRanks = comm->topo->nodes[GPU].count;
  for (int c=0; c<graph->nChannels; c++) {
    if (graph->intra[c*localRanks] == comm->rank) {
      *dev = graph->inter[c*2];
      return ncclSuccess;
    }
  }
  WARN("Could not find NIC for rank %d in NVLS graph\n", comm->rank);
  return ncclInternalError;
}

// 0: don't use PXN for P2P, 1: use PXN if needed, 2: use PXN as much as possible to maximize aggregation
NCCL_PARAM(P2pPxnLevel, "P2P_PXN_LEVEL", 2);

ncclResult_t ncclTopoGetNetDev(struct ncclComm* comm, int rank, struct ncclTopoGraph* graph, int channelId, int peerRank, int* dev, int* proxyRank) {
  if (graph) {
    // Honor the net device in the graph
    int channel = channelId%graph->nChannels;
    int ngpus = comm->topo->nodes[GPU].count;
    int index = graph->intra[channel*ngpus] == rank ? 0 : 1;
    if (graph->pattern != NCCL_TOPO_PATTERN_NVLS) {
      *dev = graph->inter[channel*2+index];
    } else {
      NCCLCHECK(getNvlsNetDev(comm, graph, dev));
    }
    NCCLCHECK(ncclTopoGetIntermediateRank(comm->topo, rank, *dev, proxyRank));
  } else if (peerRank == -1) {
    return ncclInternalError;
  } else {
    // Start with our local NIC and local Rank
    NCCLCHECK(ncclTopoGetLocalNet(comm->topo, rank, channelId, dev));
    *proxyRank = rank;

    int pxnLevel = ncclPxnDisable(comm) == 1 ? 0 : ncclParamP2pPxnLevel();
    // See whether we can use the remote rank preferred device.
    if (ncclParamCrossNic() == 0 || (pxnLevel != 0)) {
      // Find local NIC number close to local nvmlDev
      int nvmlDev = comm->peerInfo[peerRank].nvmlDev;
      int localRank;
      if (ncclTopoDevToRank(comm->topo, nvmlDev, &localRank) != ncclSuccess) return ncclSuccess;
      int netDev;
      NCCLCHECK(ncclTopoGetLocalNet(comm->topo, localRank, channelId, &netDev));

      int n;
      // Check that device exists on our node
      if (ncclParamCrossNic() == 0) {
        if (ncclTopoIdToIndex(comm->topo, NET, netDev, &n) != ncclSuccess) {
          WARN("Rank %d requires NIC %d but that NIC is not available for rank %d", peerRank, netDev, rank);
          return ncclInvalidUsage;
        }
        *dev = netDev;
      }
      if (pxnLevel == 1) {
        int g, n;
        NCCLCHECK(ncclTopoRankToIndex(comm->topo, rank, &g));
        NCCLCHECK(ncclTopoIdToIndex(comm->topo, NET, netDev, &n));
        struct ncclTopoNode* gpu = comm->topo->nodes[GPU].nodes+g;
        if (gpu->paths[NET][n].type <= PATH_PXN) {
          *dev = netDev;
          NCCLCHECK(ncclTopoGetIntermediateRank(comm->topo, rank, *dev, proxyRank));
        }
      } else if (pxnLevel == 2) {
        // Check which local GPU corresponds to that NIC and see if we can use PXN.
        int n, g1, g2;
        NCCLCHECK(ncclTopoIdToIndex(comm->topo, NET, netDev, &n));
        NCCLCHECK(ncclTopoRankToIndex(comm->topo, rank, &g1));
        NCCLCHECK(ncclTopoGetLocalGpu(comm->topo, netDev, &g2));
        if (g2 != -1) {
          struct ncclTopoNode* peerGpu = comm->topo->nodes[GPU].nodes+g2;
          if (peerGpu->paths[GPU][g1].type <= PATH_NVL && peerGpu->paths[NET][n].type <= PATH_PXB) {
            *proxyRank = peerGpu->gpu.rank;
            *dev = netDev;
            return ncclSuccess;
          }
        }
      }
    }
  }
  return ncclSuccess;
}<|MERGE_RESOLUTION|>--- conflicted
+++ resolved
@@ -392,16 +392,11 @@
 //
 // The list is built the following way:
 // 1. Select NETs starting with those close to GPU(s), based on paths[n].type.
-<<<<<<< HEAD
 // 2. For each GPU, once that list of NICs with a given distance is prepared, shuffle the list
 //    based on the GPU NVML index so that e.g. GPU 1 chooses NIC 1 first instead of NIC 0 which
 //    might have been choosen by GPU 0 (case with multiple independent communicators per node)
 // 3. Then add the NETs to the final list if they were not already added by another closer GPU.
 NCCL_PARAM(SearchBestNic, "SEARCH_BEST_NIC", 1);
-=======
-// 2. add other NETs satisfying typeInter but not already in the list.
-
->>>>>>> b6d7438d
 ncclResult_t ncclTopoSelectNets(struct ncclTopoSystem* system, int typeInter, int gpu, int* nets, int* netCountRet) {
   // need search best nic
   if (!ncclParamSearchBestNic()) {
