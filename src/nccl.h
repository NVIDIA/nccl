/*************************************************************************
 * Copyright (c) 2015-2016, NVIDIA CORPORATION. All rights reserved.
 *
 * See LICENSE.txt for license information
 ************************************************************************/

#ifndef NCCL_H_
#define NCCL_H_

#include <cuda_runtime.h>

#if CUDART_VERSION >= 7050
#include <cuda_fp16.h>
#define CUDA_HAS_HALF 1
#else
#undef CUDA_HAS_HALF
#endif

#ifdef _WIN32
    #ifdef COMPILING_NCCL
        #define NCCL_EXPORTED _declspec(dllexport)
    #else
        #define NCCL_EXPORTED _declspec(dllimport)
    #endif
#else
    #define NCCL_EXPORTED
#endif

#ifdef __cplusplus
extern "C" {
#endif

/* Opaque handle to communicator */
typedef struct ncclComm* ncclComm_t;

#define NCCL_UNIQUE_ID_BYTES 128
typedef struct { char internal[NCCL_UNIQUE_ID_BYTES]; } ncclUniqueId;

/* Error type */
typedef enum { ncclSuccess                 =  0,
               ncclUnhandledCudaError      =  1,
               ncclSystemError             =  2,
               ncclInternalError           =  3,
               ncclInvalidDevicePointer    =  4,
               ncclInvalidRank             =  5,
               ncclUnsupportedDeviceCount  =  6,
               ncclDeviceNotFound          =  7,
               ncclInvalidDeviceIndex      =  8,
               ncclLibWrapperNotSet        =  9,
               ncclCudaMallocFailed        = 10,
               ncclRankMismatch            = 11,
               ncclInvalidArgument         = 12,
               ncclInvalidType             = 13,
               ncclInvalidOperation        = 14,
               nccl_NUM_RESULTS            = 15 } ncclResult_t;

/* Generates a unique Id with each call. Used to generate commId for
 * ncclCommInitAll. uniqueId will be created in such a way that it is
 * guaranteed to be unique accross the host. */
<<<<<<< HEAD
NCCL_EXPORTED ncclResult_t ncclGetUniqueId(ncclUniqueId* uniqueId);
=======
ncclResult_t  ncclGetUniqueId(ncclUniqueId* uniqueId);
ncclResult_t pncclGetUniqueId(ncclUniqueId* uniqueId);
>>>>>>> 2a974f5c

/* Creates a new communicator (multi process version).
 * rank must be between 0 and ndev-1 and unique within a communicator clique.
 * ndev is number of logical devices
 * The communicator is created on the current CUDA device.
 * ncclCommInitRank implicitly syncronizes with other ranks, so INIT OF EACH RANK MUST
 * BE CALLED IN A SEPARATE HOST THREADS to avoid deadlock. */
<<<<<<< HEAD
NCCL_EXPORTED ncclResult_t ncclCommInitRank(ncclComm_t* comm, int ndev, ncclUniqueId commId, int rank);
=======
ncclResult_t  ncclCommInitRank(ncclComm_t* comm, int ndev, ncclUniqueId commId, int rank);
ncclResult_t pncclCommInitRank(ncclComm_t* comm, int ndev, ncclUniqueId commId, int rank);
>>>>>>> 2a974f5c

/* Creates a clique of communicators.
 * This is a convenience function to create a single-process communicator clique.
 * Returns an array of ndev newly initialized communicators in comm.
 * comm should be pre-allocated with size at least ndev*sizeof(ncclComm_t).
 * If devlist is NULL, the first ndev CUDA devices are used.
 * Order of devlist defines user-order of processors within the communicator. */
<<<<<<< HEAD
NCCL_EXPORTED ncclResult_t ncclCommInitAll(ncclComm_t* comm, int ndev, int* devlist);

/* Frees resources associated with communicator object. */
NCCL_EXPORTED void ncclCommDestroy(ncclComm_t comm);

/* Returns nice error message. */
NCCL_EXPORTED const char* ncclGetErrorString(ncclResult_t result);

/* Sets count to number of devices in the communicator clique. */
NCCL_EXPORTED ncclResult_t ncclCommCount(const ncclComm_t comm, int* count);

/* Returns cuda device number associated with communicator. */
NCCL_EXPORTED ncclResult_t ncclCommCuDevice(const ncclComm_t comm, int* device);

/* Returns user-ordered "rank" assocaiated with communicator. */
NCCL_EXPORTED ncclResult_t ncclCommUserRank(const ncclComm_t comm, int* rank);
=======
ncclResult_t  ncclCommInitAll(ncclComm_t* comm, int ndev, const int* devlist);
ncclResult_t pncclCommInitAll(ncclComm_t* comm, int ndev, const int* devlist);

/* Frees resources associated with communicator object. */
void  ncclCommDestroy(ncclComm_t comm);
void pncclCommDestroy(ncclComm_t comm);

/* Returns nice error message. */
const char*  ncclGetErrorString(ncclResult_t result);
const char* pncclGetErrorString(ncclResult_t result);

/* Sets count to number of devices in the communicator clique. */
ncclResult_t  ncclCommCount(const ncclComm_t comm, int* count);
ncclResult_t pncclCommCount(const ncclComm_t comm, int* count);

/* Returns cuda device number associated with communicator. */
ncclResult_t ncclCommCuDevice(const ncclComm_t comm, int* device);
ncclResult_t pncclCommCuDevice(const ncclComm_t comm, int* device);

/* Returns user-ordered "rank" assocaiated with communicator. */
ncclResult_t  ncclCommUserRank(const ncclComm_t comm, int* rank);
ncclResult_t pncclCommUserRank(const ncclComm_t comm, int* rank);
>>>>>>> 2a974f5c

/* Reduction opperation selector */
typedef enum { ncclSum        = 0,
               ncclProd       = 1,
               ncclMax        = 2,
               ncclMin        = 3,
               nccl_NUM_OPS   = 4 } ncclRedOp_t;

/* Data types */
typedef enum { ncclChar       = 0,
               ncclInt        = 1,
#ifdef CUDA_HAS_HALF
               ncclHalf       = 2,
#endif
               ncclFloat      = 3,
               ncclDouble     = 4,
               ncclInt64      = 5,
               ncclUint64     = 6,
               nccl_NUM_TYPES = 7 } ncclDataType_t;

/* Reduces data arrays of length count in sendbuff into recvbuf using op operation.
 * recvbuf may be NULL on all calls except for root device.
 * On the root device, sendbuff and recvbuff are assumed to reside on
 * the same device.
 * Must be called separately for each communicator in communicator clique.
*/
<<<<<<< HEAD
NCCL_EXPORTED ncclResult_t ncclReduce(const void* sendbuff, void* recvbuf, int count, ncclDataType_t datatype,
                          ncclRedOp_t op, int root, ncclComm_t comm, cudaStream_t stream);
=======
ncclResult_t  ncclReduce(const void* sendbuff, void* recvbuf, int count, ncclDataType_t datatype,
    ncclRedOp_t op, int root, ncclComm_t comm, cudaStream_t stream);
ncclResult_t pncclReduce(const void* sendbuff, void* recvbuf, int count, ncclDataType_t datatype,
    ncclRedOp_t op, int root, ncclComm_t comm, cudaStream_t stream);
>>>>>>> 2a974f5c

/* Reduces data arrays of length count in sendbuff using op operation, and leaves
 * identical copies of result on each GPUs recvbuff.
 * Sendbuff and recvbuff are assumed to reside on the same device.
 * Must be called separately for each communicator in communicator clique. */
<<<<<<< HEAD
NCCL_EXPORTED ncclResult_t ncclAllReduce(const void* sendbuff, void* recvbuff, int count,
=======
ncclResult_t  ncclAllReduce(const void* sendbuff, void* recvbuff, int count,
    ncclDataType_t datatype, ncclRedOp_t op, ncclComm_t comm, cudaStream_t stream);
ncclResult_t pncclAllReduce(const void* sendbuff, void* recvbuff, int count,
>>>>>>> 2a974f5c
    ncclDataType_t datatype, ncclRedOp_t op, ncclComm_t comm, cudaStream_t stream);

/* Reduces data in sendbuff using op operation and leaves reduced result scattered
 * over the devices so that recvbuff on the i-th GPU will contain the i-th block of
 * the result. Sendbuff and recvbuff are assumed to reside on same device. Assumes
 * sendbuff has size at least ndev*recvcount elements, where ndev is number of
 * communicators in communicator clique
 * Must be called separately for each communicator in communicator clique.*/
<<<<<<< HEAD
NCCL_EXPORTED ncclResult_t ncclReduceScatter(const void* sendbuff, void* recvbuff,
=======
ncclResult_t  ncclReduceScatter(const void* sendbuff, void* recvbuff,
    int recvcount, ncclDataType_t datatype, ncclRedOp_t op, ncclComm_t comm,
    cudaStream_t stream);
ncclResult_t pncclReduceScatter(const void* sendbuff, void* recvbuff,
>>>>>>> 2a974f5c
    int recvcount, ncclDataType_t datatype, ncclRedOp_t op, ncclComm_t comm,
    cudaStream_t stream);

/* Copies count values from root to all other devices.
 * Root specifies the source device in user-order
 * (see ncclCommInit).
 * Must be called separately for each communicator in communicator clique. */
<<<<<<< HEAD
NCCL_EXPORTED ncclResult_t ncclBcast(void* buff, int count, ncclDataType_t datatype, int root,
=======
ncclResult_t  ncclBcast(void* buff, int count, ncclDataType_t datatype, int root,
    ncclComm_t comm, cudaStream_t stream);
ncclResult_t pncclBcast(void* buff, int count, ncclDataType_t datatype, int root,
>>>>>>> 2a974f5c
    ncclComm_t comm, cudaStream_t stream);


/* Each device gathers count values from other GPUs.
 * Result is ordered by comm's logical device order.
 * Assumes recvbuff has size at least ndev*count, where ndev is number of communicators
 * in communicator clique.
 * Sendbuff and recvbuff are assumed to reside on same device.
 * Must be called separately for each communicator in communicator clique. */
<<<<<<< HEAD
NCCL_EXPORTED ncclResult_t ncclAllGather(const void* sendbuff, int count, ncclDataType_t datatype,
=======
ncclResult_t  ncclAllGather(const void* sendbuff, int count, ncclDataType_t datatype,
    void* recvbuff, ncclComm_t comm, cudaStream_t stream);
ncclResult_t pncclAllGather(const void* sendbuff, int count, ncclDataType_t datatype,
>>>>>>> 2a974f5c
    void* recvbuff, ncclComm_t comm, cudaStream_t stream);


/* The following collective operations are not implemented yet */
///* Gather count values from each device to recvbuff.
// * Result is ordered by comm's logical device order.
// * recvbuff may be NULL for all calls except for root device.
// * On the root device, sendbuff and recvbuff are assumed to reside on the same device.
// * Must be called separately for each communicator in communicator clique. */
// * All GPUs, including root, perform copies into recvbuff.
<<<<<<< HEAD
//NCCL_EXPORTED ncclResult_t ncclGather(const void* sendbuff, int count, ncclDataType_t datatype,
=======
//ncclResult_t  ncclGather(const void* sendbuff, int count, ncclDataType_t datatype,
//    void* recvbuff, int root, ncclComm_t comm, cudaStream_t stream);
//ncclResult_t pncclGather(const void* sendbuff, int count, ncclDataType_t datatype,
>>>>>>> 2a974f5c
//                        void* recvbuff, int root, ncclComm_t comm, cudaStream_t stream);

///* Root device scatters count values to each devices.
// * sendbuff may be NULL on all devices except a single root
// * device where it is assumed to have size at least nGPUs*count.
// * recvbuff allocated on each gpu, including root, size=count.
// * Result is ordered by comm's logical device order.
// * Called separately for each device in the ncclComm. */
<<<<<<< HEAD
//NCCL_EXPORTED ncclResult_t ncclScatter(void* sendbuff, ncclDataType_t datatype, void* recvbuff,
//                         int count, int root, ncclComm_t comm, cudaStream_t stream);
=======
//ncclResult_t  ncclScatter(void* sendbuff, ncclDataType_t datatype, void* recvbuff,
//    int count, int root, ncclComm_t comm, cudaStream_t stream);
//ncclResult_t pncclScatter(void* sendbuff, ncclDataType_t datatype, void* recvbuff,
//    int count, int root, ncclComm_t comm, cudaStream_t stream);
>>>>>>> 2a974f5c
//
///* All GPUs scatter blocks of count elements to other devices.
// * Must be called separately for each device in the ncclComm.
// * sendbuff and recvbuff assumed to reside on same device and
// * have size at least nGPUs*count.
// * Called separately for each device in the ncclComm. */
<<<<<<< HEAD
//NCCL_EXPORTED ncclResult_t ncclAllToAll(void* sendbuff, int count, ncclDataType_t datatype,
//                          void* recvbuff, ncclComm_t comm, cudaStream_t stream);
=======
//ncclResult_t  ncclAllToAll(void* sendbuff, int count, ncclDataType_t datatype,
//    void* recvbuff, ncclComm_t comm, cudaStream_t stream);
//ncclResult_t pncclAllToAll(void* sendbuff, int count, ncclDataType_t datatype,
//    void* recvbuff, ncclComm_t comm, cudaStream_t stream);
>>>>>>> 2a974f5c

#ifdef __cplusplus
} // end extern "C"
#endif

#endif // end include guard
<|MERGE_RESOLUTION|>--- conflicted
+++ resolved
@@ -57,12 +57,8 @@
 /* Generates a unique Id with each call. Used to generate commId for
  * ncclCommInitAll. uniqueId will be created in such a way that it is
  * guaranteed to be unique accross the host. */
-<<<<<<< HEAD
-NCCL_EXPORTED ncclResult_t ncclGetUniqueId(ncclUniqueId* uniqueId);
-=======
-ncclResult_t  ncclGetUniqueId(ncclUniqueId* uniqueId);
+NCCL_EXPORTED ncclResult_t  ncclGetUniqueId(ncclUniqueId* uniqueId);
 ncclResult_t pncclGetUniqueId(ncclUniqueId* uniqueId);
->>>>>>> 2a974f5c
 
 /* Creates a new communicator (multi process version).
  * rank must be between 0 and ndev-1 and unique within a communicator clique.
@@ -70,12 +66,8 @@
  * The communicator is created on the current CUDA device.
  * ncclCommInitRank implicitly syncronizes with other ranks, so INIT OF EACH RANK MUST
  * BE CALLED IN A SEPARATE HOST THREADS to avoid deadlock. */
-<<<<<<< HEAD
-NCCL_EXPORTED ncclResult_t ncclCommInitRank(ncclComm_t* comm, int ndev, ncclUniqueId commId, int rank);
-=======
-ncclResult_t  ncclCommInitRank(ncclComm_t* comm, int ndev, ncclUniqueId commId, int rank);
+NCCL_EXPORTED ncclResult_t  ncclCommInitRank(ncclComm_t* comm, int ndev, ncclUniqueId commId, int rank);
 ncclResult_t pncclCommInitRank(ncclComm_t* comm, int ndev, ncclUniqueId commId, int rank);
->>>>>>> 2a974f5c
 
 /* Creates a clique of communicators.
  * This is a convenience function to create a single-process communicator clique.
@@ -83,47 +75,28 @@
  * comm should be pre-allocated with size at least ndev*sizeof(ncclComm_t).
  * If devlist is NULL, the first ndev CUDA devices are used.
  * Order of devlist defines user-order of processors within the communicator. */
-<<<<<<< HEAD
-NCCL_EXPORTED ncclResult_t ncclCommInitAll(ncclComm_t* comm, int ndev, int* devlist);
+NCCL_EXPORTED ncclResult_t  ncclCommInitAll(ncclComm_t* comm, int ndev, const int* devlist);
+ncclResult_t pncclCommInitAll(ncclComm_t* comm, int ndev, const int* devlist);
 
 /* Frees resources associated with communicator object. */
-NCCL_EXPORTED void ncclCommDestroy(ncclComm_t comm);
+NCCL_EXPORTED void  ncclCommDestroy(ncclComm_t comm);
+void pncclCommDestroy(ncclComm_t comm);
 
 /* Returns nice error message. */
-NCCL_EXPORTED const char* ncclGetErrorString(ncclResult_t result);
+NCCL_EXPORTED const char*  ncclGetErrorString(ncclResult_t result);
+const char* pncclGetErrorString(ncclResult_t result);
 
 /* Sets count to number of devices in the communicator clique. */
-NCCL_EXPORTED ncclResult_t ncclCommCount(const ncclComm_t comm, int* count);
+NCCL_EXPORTED ncclResult_t  ncclCommCount(const ncclComm_t comm, int* count);
+ncclResult_t pncclCommCount(const ncclComm_t comm, int* count);
 
 /* Returns cuda device number associated with communicator. */
 NCCL_EXPORTED ncclResult_t ncclCommCuDevice(const ncclComm_t comm, int* device);
+ncclResult_t pncclCommCuDevice(const ncclComm_t comm, int* device);
 
 /* Returns user-ordered "rank" assocaiated with communicator. */
-NCCL_EXPORTED ncclResult_t ncclCommUserRank(const ncclComm_t comm, int* rank);
-=======
-ncclResult_t  ncclCommInitAll(ncclComm_t* comm, int ndev, const int* devlist);
-ncclResult_t pncclCommInitAll(ncclComm_t* comm, int ndev, const int* devlist);
-
-/* Frees resources associated with communicator object. */
-void  ncclCommDestroy(ncclComm_t comm);
-void pncclCommDestroy(ncclComm_t comm);
-
-/* Returns nice error message. */
-const char*  ncclGetErrorString(ncclResult_t result);
-const char* pncclGetErrorString(ncclResult_t result);
-
-/* Sets count to number of devices in the communicator clique. */
-ncclResult_t  ncclCommCount(const ncclComm_t comm, int* count);
-ncclResult_t pncclCommCount(const ncclComm_t comm, int* count);
-
-/* Returns cuda device number associated with communicator. */
-ncclResult_t ncclCommCuDevice(const ncclComm_t comm, int* device);
-ncclResult_t pncclCommCuDevice(const ncclComm_t comm, int* device);
-
-/* Returns user-ordered "rank" assocaiated with communicator. */
-ncclResult_t  ncclCommUserRank(const ncclComm_t comm, int* rank);
+NCCL_EXPORTED ncclResult_t  ncclCommUserRank(const ncclComm_t comm, int* rank);
 ncclResult_t pncclCommUserRank(const ncclComm_t comm, int* rank);
->>>>>>> 2a974f5c
 
 /* Reduction opperation selector */
 typedef enum { ncclSum        = 0,
@@ -150,27 +123,18 @@
  * the same device.
  * Must be called separately for each communicator in communicator clique.
 */
-<<<<<<< HEAD
-NCCL_EXPORTED ncclResult_t ncclReduce(const void* sendbuff, void* recvbuf, int count, ncclDataType_t datatype,
-                          ncclRedOp_t op, int root, ncclComm_t comm, cudaStream_t stream);
-=======
-ncclResult_t  ncclReduce(const void* sendbuff, void* recvbuf, int count, ncclDataType_t datatype,
+NCCL_EXPORTED ncclResult_t  ncclReduce(const void* sendbuff, void* recvbuf, int count, ncclDataType_t datatype,
     ncclRedOp_t op, int root, ncclComm_t comm, cudaStream_t stream);
 ncclResult_t pncclReduce(const void* sendbuff, void* recvbuf, int count, ncclDataType_t datatype,
     ncclRedOp_t op, int root, ncclComm_t comm, cudaStream_t stream);
->>>>>>> 2a974f5c
 
 /* Reduces data arrays of length count in sendbuff using op operation, and leaves
  * identical copies of result on each GPUs recvbuff.
  * Sendbuff and recvbuff are assumed to reside on the same device.
  * Must be called separately for each communicator in communicator clique. */
-<<<<<<< HEAD
-NCCL_EXPORTED ncclResult_t ncclAllReduce(const void* sendbuff, void* recvbuff, int count,
-=======
-ncclResult_t  ncclAllReduce(const void* sendbuff, void* recvbuff, int count,
+NCCL_EXPORTED ncclResult_t  ncclAllReduce(const void* sendbuff, void* recvbuff, int count,
     ncclDataType_t datatype, ncclRedOp_t op, ncclComm_t comm, cudaStream_t stream);
 ncclResult_t pncclAllReduce(const void* sendbuff, void* recvbuff, int count,
->>>>>>> 2a974f5c
     ncclDataType_t datatype, ncclRedOp_t op, ncclComm_t comm, cudaStream_t stream);
 
 /* Reduces data in sendbuff using op operation and leaves reduced result scattered
@@ -179,14 +143,10 @@
  * sendbuff has size at least ndev*recvcount elements, where ndev is number of
  * communicators in communicator clique
  * Must be called separately for each communicator in communicator clique.*/
-<<<<<<< HEAD
-NCCL_EXPORTED ncclResult_t ncclReduceScatter(const void* sendbuff, void* recvbuff,
-=======
-ncclResult_t  ncclReduceScatter(const void* sendbuff, void* recvbuff,
+NCCL_EXPORTED ncclResult_t  ncclReduceScatter(const void* sendbuff, void* recvbuff,
     int recvcount, ncclDataType_t datatype, ncclRedOp_t op, ncclComm_t comm,
     cudaStream_t stream);
 ncclResult_t pncclReduceScatter(const void* sendbuff, void* recvbuff,
->>>>>>> 2a974f5c
     int recvcount, ncclDataType_t datatype, ncclRedOp_t op, ncclComm_t comm,
     cudaStream_t stream);
 
@@ -194,13 +154,9 @@
  * Root specifies the source device in user-order
  * (see ncclCommInit).
  * Must be called separately for each communicator in communicator clique. */
-<<<<<<< HEAD
-NCCL_EXPORTED ncclResult_t ncclBcast(void* buff, int count, ncclDataType_t datatype, int root,
-=======
-ncclResult_t  ncclBcast(void* buff, int count, ncclDataType_t datatype, int root,
+NCCL_EXPORTED ncclResult_t  ncclBcast(void* buff, int count, ncclDataType_t datatype, int root,
     ncclComm_t comm, cudaStream_t stream);
 ncclResult_t pncclBcast(void* buff, int count, ncclDataType_t datatype, int root,
->>>>>>> 2a974f5c
     ncclComm_t comm, cudaStream_t stream);
 
 
@@ -210,13 +166,9 @@
  * in communicator clique.
  * Sendbuff and recvbuff are assumed to reside on same device.
  * Must be called separately for each communicator in communicator clique. */
-<<<<<<< HEAD
-NCCL_EXPORTED ncclResult_t ncclAllGather(const void* sendbuff, int count, ncclDataType_t datatype,
-=======
-ncclResult_t  ncclAllGather(const void* sendbuff, int count, ncclDataType_t datatype,
+NCCL_EXPORTED ncclResult_t  ncclAllGather(const void* sendbuff, int count, ncclDataType_t datatype,
     void* recvbuff, ncclComm_t comm, cudaStream_t stream);
 ncclResult_t pncclAllGather(const void* sendbuff, int count, ncclDataType_t datatype,
->>>>>>> 2a974f5c
     void* recvbuff, ncclComm_t comm, cudaStream_t stream);
 
 
@@ -227,13 +179,9 @@
 // * On the root device, sendbuff and recvbuff are assumed to reside on the same device.
 // * Must be called separately for each communicator in communicator clique. */
 // * All GPUs, including root, perform copies into recvbuff.
-<<<<<<< HEAD
-//NCCL_EXPORTED ncclResult_t ncclGather(const void* sendbuff, int count, ncclDataType_t datatype,
-=======
-//ncclResult_t  ncclGather(const void* sendbuff, int count, ncclDataType_t datatype,
+//NCCL_EXPORTED ncclResult_t  ncclGather(const void* sendbuff, int count, ncclDataType_t datatype,
 //    void* recvbuff, int root, ncclComm_t comm, cudaStream_t stream);
 //ncclResult_t pncclGather(const void* sendbuff, int count, ncclDataType_t datatype,
->>>>>>> 2a974f5c
 //                        void* recvbuff, int root, ncclComm_t comm, cudaStream_t stream);
 
 ///* Root device scatters count values to each devices.
@@ -242,30 +190,20 @@
 // * recvbuff allocated on each gpu, including root, size=count.
 // * Result is ordered by comm's logical device order.
 // * Called separately for each device in the ncclComm. */
-<<<<<<< HEAD
-//NCCL_EXPORTED ncclResult_t ncclScatter(void* sendbuff, ncclDataType_t datatype, void* recvbuff,
-//                         int count, int root, ncclComm_t comm, cudaStream_t stream);
-=======
-//ncclResult_t  ncclScatter(void* sendbuff, ncclDataType_t datatype, void* recvbuff,
+//NCCL_EXPORTED ncclResult_t  ncclScatter(void* sendbuff, ncclDataType_t datatype, void* recvbuff,
 //    int count, int root, ncclComm_t comm, cudaStream_t stream);
 //ncclResult_t pncclScatter(void* sendbuff, ncclDataType_t datatype, void* recvbuff,
 //    int count, int root, ncclComm_t comm, cudaStream_t stream);
->>>>>>> 2a974f5c
 //
 ///* All GPUs scatter blocks of count elements to other devices.
 // * Must be called separately for each device in the ncclComm.
 // * sendbuff and recvbuff assumed to reside on same device and
 // * have size at least nGPUs*count.
 // * Called separately for each device in the ncclComm. */
-<<<<<<< HEAD
-//NCCL_EXPORTED ncclResult_t ncclAllToAll(void* sendbuff, int count, ncclDataType_t datatype,
-//                          void* recvbuff, ncclComm_t comm, cudaStream_t stream);
-=======
-//ncclResult_t  ncclAllToAll(void* sendbuff, int count, ncclDataType_t datatype,
+//NCCL_EXPORTED ncclResult_t  ncclAllToAll(void* sendbuff, int count, ncclDataType_t datatype,
 //    void* recvbuff, ncclComm_t comm, cudaStream_t stream);
 //ncclResult_t pncclAllToAll(void* sendbuff, int count, ncclDataType_t datatype,
 //    void* recvbuff, ncclComm_t comm, cudaStream_t stream);
->>>>>>> 2a974f5c
 
 #ifdef __cplusplus
 } // end extern "C"
