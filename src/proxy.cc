/*************************************************************************
 * Copyright (c) 2016-2022, NVIDIA CORPORATION. All rights reserved.
 *
 * See LICENSE.txt for license information
 ************************************************************************/

#include "comm.h"
#include "info.h"
#include "collectives.h"
#include "socket.h"
#include "shm.h"
#include "profiler.h"
#define ENABLE_TIMER 0
#include "timer.h"

enum { proxyRecv=0, proxySend=1 };

static bool NeedProxy(int type, int pattern, int root, struct ncclRing* ring, int nranks) {
  if (pattern == ncclPatternRing || pattern == ncclPatternRingTwice) return true;

  /* In chains, one rank does not need a proxy. Let's figure out which one it is */
  /* Which index in the reorganized rings should we compare root against */
  const int myrank = 0, nextrank = 1, prevrank = nranks-1;
  int index = pattern == ncclPatternPipelineFrom ?
      /*                            no recv /  no send    if root = */
      /* bcast  */ (type == proxyRecv ?   myrank : nextrank ):
      /* reduce */ (type == proxyRecv ? prevrank :   myrank );
  int rank = ring->userRanks[index];
  return (root != rank);
}

#define PROXYARGS_ALLOCATE_SIZE NCCL_MAX_OPS
struct ncclProxyPool {
  struct ncclProxyPool *next;
  struct ncclProxyArgs elems[PROXYARGS_ALLOCATE_SIZE];
};

static ncclResult_t allocateArgs(struct ncclProxyProgressState* state, struct ncclProxyArgs** argsptr) {
  struct ncclProxyArgs* elem;
  if (state->pool == NULL) {
    // Allocate a new pool of elements. Make sure we allocate the memory close
    // to the network thread
    struct ncclProxyPool* newPool;
    NCCLCHECK(ncclCalloc(&newPool, 1));

    struct ncclProxyArgs* newElems = newPool->elems;
    // Chain newly allocated elements
    for (int i=0; i<PROXYARGS_ALLOCATE_SIZE; i++) {
      if (i+1 < PROXYARGS_ALLOCATE_SIZE) newElems[i].next = newElems+i+1;
    }
    // Add them all to the pool list
    state->pool = newElems;
    // Save the pool memory block for later resource release
    newPool->next = state->pools;
    state->pools = newPool;
  }
  elem = state->pool;
  state->pool = state->pool->next;
  elem->next = elem->nextPeer = NULL;
  *argsptr = elem;
  return ncclSuccess;
}

//#define DEBUG_PROXY 1
#ifdef DEBUG_PROXY
#define DEBUG_PROXY_PRINT printf
#else
#define DEBUG_PROXY_PRINT(...)
#endif

#define OP_INDEX(op) ((op) ? (op)-state->pools->elems : -1)
#define OP_SEEN 0x100000

ncclResult_t getOpIndex(struct ncclProxyArgs* op, struct ncclProxyProgressState* state, int* poolIndex, int* opIndex) {
  struct ncclProxyPool* pool = state->pools;
  int p = 0;
  while (pool) {
    uint64_t o = op-pool->elems;
    if (o < PROXYARGS_ALLOCATE_SIZE) {
      *opIndex = o;
      *poolIndex = p;
      return ncclSuccess;
    }
    pool = pool->next;
    p++;
  }
  WARN("Could not find pool of op %p\n", op);
  return ncclInternalError;
}

ncclResult_t printProxyOp(struct ncclProxyArgs* op, int poolIndex, int opIndex) {
  printf("[%d-%d|%ld| %s", poolIndex, opIndex, op->opCount, op->pattern == ncclPatternSend ? "Send" : op->pattern == ncclPatternRecv ? "Recv" : "Coll");
  for (int s=0; s<op->nsubs; s++) {
    struct ncclProxySubArgs* sub = op->subs+s;
    if (op->state == ncclProxyOpProgress) {
      char status = ' ';
      if (op->pattern == ncclPatternRecv) {
        if (sub->posted < sub->nsteps && sub->posted < sub->done + NCCL_STEPS) status = 'I'; // Init
        else if (sub->received < sub->posted) status = 'R'; // Receiving
        else if (sub->received < sub->transmitted) status = 'R'; // Receiving
        else if (sub->transmitted < sub->received) status = 'F'; // Flushing
        else if (sub->done < sub->transmitted) status = 'G'; // Waiting on GPU
        else status = 'D'; // Done
      } else if (op->pattern == ncclPatternSend) {
        if (sub->posted < sub->nsteps && sub->posted < sub->done + NCCL_STEPS) status = 'I'; // Init
        else if (sub->transmitted < sub->posted) status = 'G'; // Waiting on GPU
        else if (sub->done < sub->transmitted) status = 'S'; // Sending
        else status = 'D'; // Done
      }
      printf(" %d%c/%d", sub->peer, status, sub->channelId);
    } else {
      printf(" %d/%d", sub->peer, sub->channelId);
    }
  }
  printf("]");
  return ncclSuccess;
}
ncclResult_t dumpProxyState(struct ncclProxyProgressState* state) {
  struct ncclProxyArgs* op = state->active;
  int poolIndex, opIndex;
  printf("ACTIVE OPS\n");
  while (op) {
    NCCLCHECK(getOpIndex(op, state, &poolIndex, &opIndex));
    if (op->state & OP_SEEN) {
      WARN("List loop at element %d-%d", poolIndex, opIndex);
    }
    NCCLCHECK(printProxyOp(op, poolIndex, opIndex));
    op->state |= OP_SEEN;
    printf("\n");
    struct ncclProxyArgs* nextOp = op->nextPeer;
    while (nextOp) {
      NCCLCHECK(getOpIndex(nextOp, state, &poolIndex, &opIndex));
      if (nextOp->state & OP_SEEN) {
        WARN("List loop at element %d-%d", poolIndex, opIndex);
      }
      printf("| `-> ");
      NCCLCHECK(printProxyOp(nextOp, poolIndex, opIndex));
      nextOp->state |= OP_SEEN;
      printf("\n");
      if (nextOp->next) {
        WARN("Inactive op has next set!\n");
      }
      nextOp = nextOp->nextPeer;
    }
    if (op->nextPeer == NULL) printf("|\n");
    op = op->next;
    printf("v\n");
  }
  printf("[X]\n");

# if 0
  printf("FREE OPS\n");
  op = state->pool;
  while (op) {
    NCCLCHECK(getOpIndex(op, state, &poolIndex, &opIndex));
    if (op->state & OP_SEEN) {
      WARN("List loop at element %d-%d", poolIndex, opIndex);
    }
    NCCLCHECK(printProxyOp(op, poolIndex, opIndex));
    op->state |= OP_SEEN;
    printf("->");
    op = op->next;
  }
  printf("[X]\n");
#else
  op = state->pool;
  while (op) {
    NCCLCHECK(getOpIndex(op, state, &poolIndex, &opIndex));
    if (op->state & OP_SEEN) {
      WARN("List loop at element %d-%d", poolIndex, opIndex);
    }
    op->state |= OP_SEEN;
    op = op->next;
  }
#endif

  struct ncclProxyPool* pool = state->pools;
  poolIndex = 0;
  while (pool) {
    struct ncclProxyArgs* elem = pool->elems;
    for (int e=0; e<PROXYARGS_ALLOCATE_SIZE; e++, elem++) {
      if ((elem->state & OP_SEEN) == 0) {
        printf("Elem %d-%d is not in any list:\n", poolIndex, e);
        NCCLCHECK(printProxyOp(elem, poolIndex, e));
        printf("\n");
      } else {
        elem->state -= OP_SEEN;
      }
    }
    pool = pool->next;
    poolIndex++;
  }
  return ncclSuccess;
}

static ncclResult_t ncclProxyOpToArgs(struct ncclProxyOp* op, struct ncclProxyArgs* args, int subIndex) {
  struct ncclProxySubArgs* sub = args->subs+subIndex;
  if (subIndex >= NCCL_PROXY_MAX_SUBS) {
    WARN("Proxy append out of bounds");
    return ncclInternalError;
  }

  //memset(sub, 0, sizeof(struct ncclProxySubArgs));
  sub->connection = op->connection;
  sub->channelId = op->channelId;
  sub->nsteps = op->nsteps;
  sub->nbytes = op->nbytes;
  sub->peer = op->root;
  args->nsubs = subIndex+1;
  if (subIndex) {
    if ((args->sliceSteps != op->sliceSteps) ||
        (args->chunkSteps != op->chunkSteps) ||
        (args->protocol != op->protocol) ||
        (args->dtype != op->dtype) ||
        (args->redOp != op->redOp)) {
      WARN("Proxy append mismatch");
      return ncclInternalError;
    }
    if (args->state != ncclProxyOpReady) {
      WARN("Proxy append on running operation");
      return ncclInternalError;
    }
    return ncclSuccess;
  }
  //memset(&args->progress, 0, sizeof(struct ncclProxyArgs)-offsetof(struct ncclProxyArgs, progress));
  args->done = 0;
  args->opCount = op->opCount;
  args->sliceSteps = op->sliceSteps;
  args->chunkSteps = op->chunkSteps;
  args->chunkSize = op->chunkSize;
  args->dtype = op->dtype;
  args->redOp = op->redOp;
  args->pattern = op->pattern;
  args->protocol = op->protocol;
  args->state = ncclProxyOpReady;
  args->progress = op->connection->tcomm->proxyProgress;
  args->proxyAppendPtr = op->connection->proxyAppendPtr;
  return ncclSuccess;
}

static ncclResult_t ProxyAppend(struct ncclProxyProgressState* state, struct ncclProxyOp* op) {
  struct ncclProxyConnection* connection = op->connection;
  int shared = connection->shared;
  struct ncclProxyArgs* args = *connection->proxyAppendPtr;

  if (args) {
    if (shared && args->opCount == op->opCount) {
      NCCLCHECK(ncclProxyOpToArgs(op, args, args->nsubs));
      DEBUG_PROXY_PRINT("Insert (%d/%5ld/%5ld) as group with %5ld\n", shared, args->opCount, op->opCount, OP_INDEX(args));
    } else {
      struct ncclProxyArgs* prevArgs = args;
      NCCLCHECK(allocateArgs(state, &args));
      NCCLCHECK(ncclProxyOpToArgs(op, args, 0));
      prevArgs->nextPeer = args;
      DEBUG_PROXY_PRINT("Insert  %5ld (%d/%5ld/%5ld) as nextPeer of %5ld\n", OP_INDEX(args), shared, prevArgs->opCount, args->opCount, OP_INDEX(prevArgs));
      *(args->proxyAppendPtr) = args;
    }
  } else {
    // Nothing running for that peer. Add to the list
    NCCLCHECK(allocateArgs(state, &args));
    NCCLCHECK(ncclProxyOpToArgs(op, args, 0));
    if (state->active == NULL) {
      // Create the list
      DEBUG_PROXY_PRINT("Insert  %5ld (%d/%5ld) as first element\n", OP_INDEX(args), shared, args->opCount);
      state->active = args;
    } else {
      // Append element at the end of the list
      struct ncclProxyArgs* last = state->active;
      while (last->next) last = last->next;
      last->next = args;
      DEBUG_PROXY_PRINT("Insert  %5ld (%d/%5ld) as last element\n", OP_INDEX(args), shared, args->opCount);
    }
    *(args->proxyAppendPtr) = args;
  }
  return ncclSuccess;
}

ncclResult_t ncclProxyPost(struct ncclProxyOpsPool* pool, int nextOps, int nextOpsEnd) {
  pthread_mutex_lock(&pool->mutex);
  if (pool->nextOps == -1) {
    pool->nextOps = nextOps;
    pthread_cond_signal(&pool->cond);
  } else {
    pool->ops[pool->nextOpsEnd].next = nextOps;
  }
  pool->nextOpsEnd = nextOpsEnd;
  pthread_mutex_unlock(&pool->mutex);
  return ncclSuccess;
}

ncclResult_t ncclLocalOpAppend(struct ncclComm* comm, struct ncclProxyConnector* proxyConn, struct ncclProxyOp* proxyOp) {
  struct ncclProxyOps* proxyOps = proxyConn->comm->proxyState.proxyOps;
  if (proxyOps == NULL) return ncclInternalError;
  proxyOps += proxyConn->localRank;
  struct ncclProxyOpsPool* pool = proxyOps->pool;

  TIME_START(0);
  int opIndex = proxyOps->freeOp;
  struct ncclProxyOp* op;
  if (opIndex != -1) {
    op = pool->ops+opIndex;
    proxyOps->freeOp = op->next;
  } else {
    int freeOp;
    while ((freeOp = pool->freeOps[comm->localRank]) == -1) sched_yield();
    int freeOpNew;
    while ((freeOpNew = __sync_val_compare_and_swap(pool->freeOps+comm->localRank, freeOp, -1)) != freeOp) freeOp = freeOpNew;
    opIndex = freeOp;
    op = pool->ops+opIndex;
    proxyOps->freeOp = op->next;
  }
  if (op->next != -1) __builtin_prefetch(pool->ops+op->next); // Prefetch next free op
  memcpy(op, proxyOp, sizeof(struct ncclProxyOp));
  op->next = -1;
  op->connection = proxyConn->connection;
  if (proxyOps->nextOps == -1) {
    proxyOps->nextOps = proxyOps->nextOpsEnd = opIndex;
  } else {
    pool->ops[proxyOps->nextOpsEnd].next = opIndex;
    proxyOps->nextOpsEnd = opIndex;
  }
  if (++proxyOps->count == MAX_OPS_PER_PEER) {
    // Post what we have so far to free some ops in the pool
    // Do not post last operations as we could have more coming with the same opCount, and posting
    // them in different batches would break proxyArgs aggregation with subs.
    uint64_t lastOpCount = pool->ops[proxyOps->nextOpsEnd].opCount;
    int lastOp = -1;
    int toSend = 0;
    int ops = 0;
    for (int op= proxyOps->nextOps; op != proxyOps->nextOpsEnd; op=pool->ops[op].next) {
      ops++;
      if (pool->ops[op].opCount != lastOpCount) {
        lastOp = op;
        toSend = ops;
      }
    }
    if (lastOp == -1) {
      WARN("Unable to post incomplete proxy op chain %d..%d (opCount %ld)\n", proxyOps->nextOps, proxyOps->nextOpsEnd, lastOpCount);
      return ncclInternalError;
    }
    // Cut chain at lastOp
    int nextOps = proxyOps->nextOps;
    proxyOps->nextOps = pool->ops[lastOp].next;
    pool->ops[lastOp].next = -1;
    NCCLCHECK(ncclProxyPost(proxyOps->pool, nextOps, lastOp));
    proxyOps->count -= toSend;
  }
  TIME_STOP(0);
  return ncclSuccess;
}

static ncclResult_t SaveProxy(struct ncclChannel* channel, int type, int peer, struct ncclProxyOp* op, int connIndex) {
  if (peer < 0) return ncclSuccess;

  struct ncclPeer* peerComm = channel->peers+peer;
  struct ncclConnector* connector = type == proxyRecv ? peerComm->recv+connIndex : peerComm->send+connIndex;
  if (connector->transportComm == NULL) {
    WARN("Rank %d has no transport for %s peer %d on channel %d/%d", connector->comm->rank,
        type == proxyRecv ? "recv" : "send", peer, channel->id, connIndex);
    return ncclInternalError;
  }
  if (connector->transportComm->proxyProgress == NULL) return ncclSuccess;

  NCCLCHECK(ncclLocalOpAppend(connector->comm, &connector->proxyConn, op));
  return ncclSuccess;
}

ncclResult_t ncclProxySaveColl(struct ncclComm* comm, struct ncclProxyOp* op, int nranks) {
  struct ncclChannel* channel = comm->channels+op->channelId;
  int pattern = op->pattern;
  if (pattern == ncclPatternRing || pattern == ncclPatternRingTwice || pattern == ncclPatternPipelineFrom || pattern == ncclPatternPipelineTo) {
    struct ncclRing* ring = &channel->ring;
    if (NeedProxy(proxyRecv, pattern, op->root, ring, nranks)) NCCLCHECK(SaveProxy(channel, proxyRecv, ring->prev, op, 0));
    if (NeedProxy(proxySend, pattern, op->root, ring, nranks)) NCCLCHECK(SaveProxy(channel, proxySend, ring->next, op, 0));
  }
  if (pattern == ncclPatternTreeUp || pattern == ncclPatternTreeUpDown) {
    // Tree up
<<<<<<< HEAD
    for (int t=0; t<NTREES; t++) { // for both trees in a channel
      struct ncclTree* tree = channel->tree + t;
      for (int i=0; i<NCCL_MAX_TREE_ARITY; i++) NCCLCHECK(SaveProxy(proxyRecv, tree->down[i], args, t));
      NCCLCHECK(SaveProxy(proxySend, tree->up, args, t));
    }
  }
  if (pattern == ncclPatternTreeDown || pattern == ncclPatternTreeUpDown) {
    // Tree down
    for (int t=0; t<NTREES; t++) { // for both trees in a channel
      struct ncclTree* tree = channel->tree + t;
      for (int i=0; i< NCCL_MAX_TREE_ARITY; i++) NCCLCHECK(SaveProxy(proxySend, tree->down[i], args, t));
      NCCLCHECK(SaveProxy(proxyRecv, tree->up, args, t));
    }
=======
    struct ncclTree* tree = &channel->tree;
    for (int i=0; i<NCCL_MAX_TREE_ARITY; i++) NCCLCHECK(SaveProxy(channel, proxyRecv, tree->down[i], op, 0));
    NCCLCHECK(SaveProxy(channel, proxySend, tree->up, op, 0));
  }
  if (pattern == ncclPatternTreeDown || pattern == ncclPatternTreeUpDown) {
    // Tree down
    struct ncclTree* tree = &channel->tree;
    for (int i=0; i< NCCL_MAX_TREE_ARITY; i++) NCCLCHECK(SaveProxy(channel, proxySend, tree->down[i], op, 0));
    NCCLCHECK(SaveProxy(channel, proxyRecv, tree->up, op, 0));
>>>>>>> 3c223c10
  }
  if (pattern == ncclPatternCollTreeUpDown) {
    // CollTree up
    NCCLCHECK(SaveProxy(channel, proxySend, channel->collTree.out, op, 1));  // For CollTree up, we are using push
    // CollTree down
    NCCLCHECK(SaveProxy(channel, proxyRecv, channel->collTree.out, op, 0));
  }
  return ncclSuccess;
}

NCCL_PARAM(ChunkSize, "CHUNK_SIZE", 0);

ncclResult_t ncclProxyComputeP2p(struct ncclInfo* info, struct ncclProxyOp* op) {
  memset(op, 0, sizeof(struct ncclProxyOp));
  int channelId = info->channelId;
  struct ncclChannel* channel = info->comm->channels+channelId;
  op->channelId = channelId;
  op->sliceSteps = 1;
  op->chunkSteps = 1;
  op->protocol = NCCL_PROTO_SIMPLE;
  op->dtype = info->datatype;

  int stepSize = info->comm->buffSizes[NCCL_PROTO_SIMPLE]/NCCL_STEPS/SENDRECV_SLICEFACTOR;
  info->chunkSize = stepSize;
  op->root = info->root;
  op->nbytes = info->count;
  struct ncclPeer* peer = channel->peers + op->root;

  if (info->coll == ncclFuncSend) {
    op->pattern = ncclPatternSend;
    if (op->root != info->comm->rank && peer->send[1].transportComm && peer->send[1].transportComm->proxyProgress) {
      // Tune chunk size for the network
      if (info->count < stepSize) info->chunkSize /= 4;
      else if (info->count < 8*stepSize) info->chunkSize /= 2;
    }
  } else if (info->coll == ncclFuncRecv) {
    op->pattern = ncclPatternRecv;
    if (op->root != info->comm->rank && peer->recv[1].transportComm && peer->recv[1].transportComm->proxyProgress) {
      // Tune chunk size for the network
      if (info->count < stepSize) info->chunkSize /= 4;
      else if (info->count < 8*stepSize) info->chunkSize /= 2;
    }
  } else {
    WARN("P2p operation is neither send or recv");
    return ncclInternalError;
  }
  if (ncclParamChunkSize() != 0) {
    info->chunkSize = ncclParamChunkSize();
  }
  op->chunkSize = info->chunkSize;
  return ncclSuccess;
}

ncclResult_t ncclProxySaveP2p(struct ncclComm* comm, struct ncclProxyOp* op) {
  struct ncclChannel* channel = comm->channels+op->channelId;
  op->opCount = channel->workFifoTail-1;
  if (op->root == comm->rank) return ncclSuccess;
  if (op->pattern == ncclPatternRecv) {
    op->nsteps = DIVUP(op->nbytes, op->chunkSize);
    if (op->nsteps == 0) op->nsteps = 1;
    NCCLCHECK(SaveProxy(channel, proxyRecv, op->root, op, 1));
  } else if (op->pattern == ncclPatternSend) {
    op->nsteps = DIVUP(op->nbytes, op->chunkSize);
    if (op->nsteps == 0) op->nsteps = 1;
    NCCLCHECK(SaveProxy(channel, proxySend, op->root, op, 1));
  }
  return ncclSuccess;
}

static ncclResult_t removeOp(struct ncclProxyProgressState* state, struct ncclProxyArgs** opPtr, struct ncclProxyArgs** prevOpPtr) {
  struct ncclProxyArgs* freeOp = *opPtr;
  struct ncclProxyArgs* next = freeOp->next;
  DEBUG_PROXY_PRINT("Remove %ld -> %ld -> %ld\n", OP_INDEX(*prevOpPtr), OP_INDEX(freeOp), OP_INDEX(next));
  *opPtr = next;
  if (freeOp->nextPeer) {
    // replace op by nextPeer
    struct ncclProxyArgs* nextPeer = freeOp->nextPeer;
    if (*prevOpPtr) {
      (*prevOpPtr)->next = nextPeer;
    } else {
      state->active = nextPeer;
    }
    nextPeer->next = next;
    *(prevOpPtr) = nextPeer;
  } else {
    *(freeOp->proxyAppendPtr) = NULL;
    if (*prevOpPtr) {
      (*prevOpPtr)->next = next;
    } else {
      state->active = next;
    }
  }
  freeOp->next = state->pool;
  state->pool = freeOp;
  DEBUG_PROXY_PRINT("Removed %5ld (%5ld) : ", OP_INDEX(freeOp), OP_INDEX(*freeOp->proxyAppendPtr));
#ifdef DEBUG_PROXY
  NCCLCHECK(dumpProxyState(state));
#endif
  return ncclSuccess;
}

static ncclResult_t progressOps(struct ncclComm* comm, struct ncclProxyProgressState* state, struct ncclProxyArgs* opStart, int* idle) {
  struct ncclProxyArgs* prevOp = NULL;
  struct ncclProxyArgs* op = opStart;
  while (op) {
    if (op->state == ncclProxyOpNone) return ncclInternalError;
    TIME_START(0); TIME_START(1);
    NCCLCHECK(op->progress(comm, op));
    if (op->idle) { TIME_STOP(1); TIME_CANCEL(0); } else { TIME_CANCEL(1); TIME_STOP(0); }
    *idle &= op->idle;
    if (op->state == ncclProxyOpNone) {
      TIME_START(2);
      NCCLCHECK(removeOp(state, &op, &prevOp));
      TIME_STOP(2);
    } else {
      prevOp = op;
      op = op->next;
    }
  }
  return ncclSuccess;
}

static ncclResult_t ncclProxyGetPostedOps(struct ncclComm* comm, int* added) {
  struct ncclProxyProgressState* state = &comm->proxyState.progressState;
  if (state->opsPool == NULL) return ncclInternalError;
  struct ncclProxyOpsPool* pool = state->opsPool;

  struct ncclProxyArgs profArgs; // Only used for profiling purposes
  if (state->nextOps != -1) goto process_nextops;

  // If we have ops to progress, no need to block waiting for something to arrive or even wait for the lock
  // to be available. Exit, continue progress, and come back later.
  if (state->active != NULL && (pool->nextOps == -1 || pthread_mutex_trylock(&pool->mutex) != 0)) return ncclSuccess;

  if (state->active == NULL) {
    pthread_mutex_lock(&pool->mutex);
    while (pool->nextOps == -1 && !state->stop) {
      struct ncclProxyArgs profArgs; // Only used for profiling purposes
      ncclProfilingRecord(&profArgs, 0, 0, ncclProxyProfileSleep);
      pthread_cond_wait(&pool->cond, &pool->mutex);
      ncclProfilingRecord(&profArgs, 0, 0, ncclProxyProfileWakeup);
    }
    if (state->stop) { // We might have been woken up to stop.
      pthread_mutex_unlock(&pool->mutex);
      return ncclSuccess;
    }
  }

  state->nextOps = pool->nextOps;
  pool->nextOps = pool->nextOpsEnd = -1;
  pthread_mutex_unlock(&pool->mutex);
  if (state->nextOps == -1) return ncclInternalError;

process_nextops:
  ncclProfilingRecord(&profArgs, 0, 0, ncclProxyProfileAppend);
  TIME_START(2);
  int freeOp[NCCL_MAX_LOCAL_RANKS];
  int freeOpEnd[NCCL_MAX_LOCAL_RANKS];
  for (int i=0; i<comm->localRanks; i++) freeOp[i] = -1;

  for (int opIndex = state->nextOps; opIndex != -1;) {
    struct ncclProxyOp* peerOp = pool->ops+opIndex;
    int peer = opIndex / MAX_OPS_PER_PEER;
    if (peerOp->connection == NULL) return ncclInternalError;
    if (peerOp->next != -1) __builtin_prefetch(pool->ops+peerOp->next);
    NCCLCHECK(ProxyAppend(state, peerOp));
    (*added)++;
    int lastOpIndex = opIndex;
    opIndex = peerOp->next;
    // Return op to peer pool
    if (freeOp[peer] == -1) {
      freeOpEnd[peer] = lastOpIndex;
    } else {
      peerOp->next = freeOp[peer];
    }
    freeOp[peer] = lastOpIndex;
    state->nextOps = opIndex;
  }

  for (int i=0; i<comm->localRanks; i++) {
    if (freeOp[i] == -1) continue;
    int newFree = freeOp[i];
    int oldFree = pool->freeOps[i];
    pool->ops[freeOpEnd[i]].next = oldFree;
    if (oldFree == -1) {
      // Nothing for the main thread to consume, we can set it.
      pool->freeOps[i] = newFree;
    } else {
      // The main thread may recycle free ops at any time, replace the freeOps value atomically and check it worked.
      int swap = __sync_val_compare_and_swap(pool->freeOps+i, oldFree, newFree);
      if (swap != oldFree) {
        if (swap != -1) return ncclInternalError;
        // Ops were recycled while we were trying to swap, just set the value directly now.
        pool->ops[freeOpEnd[i]].next = -1;
        pool->freeOps[i] = newFree;
      }
    }
  }
  profArgs.opCount = *added;
  ncclProfilingRecord(&profArgs, 0, 0, ncclProxyProfileAppendEnd);
  TIME_STOP(2);
  return ncclSuccess;
}

#include <signal.h>
static ncclProxyProgressState* ncclLastProxyState;
void ncclDumpProxyState(int signal) {
  dumpProxyState(ncclLastProxyState);
}

void* ncclProxyProgress(void *comm_) {
  struct ncclComm* comm = (struct ncclComm*)comm_;
  struct ncclProxyProgressState* state = &comm->proxyState.progressState;
  state->nextOps = -1;
  signal(SIGUSR1, ncclDumpProxyState);
  ncclLastProxyState = state;
  char threadName[NCCL_THREAD_NAMELEN];
  snprintf(threadName, NCCL_THREAD_NAMELEN, "NCCL Progress%2d", comm->cudaDev);
  nvtxNameOsThreadA(syscall(SYS_gettid), threadName);

  int lastIdle = 0;
  struct ncclProxyArgs profArgs; // Only used for profiling purposes
  while (state->stop == 0 && *comm->abortFlag == 0) {
    int idle = 1;
    ncclResult_t ret = progressOps(comm, state, state->active, &idle);
    if (ret != ncclSuccess) {
      comm->fatalError = ret;
      INFO(NCCL_ALL,"%s:%d -> %d [Proxy Thread]", __FILE__, __LINE__, ret);
      return NULL;
    }
    if (lastIdle == 0 && idle == 1) ncclProfilingRecord(&profArgs, 0, 0, ncclProxyProfileIdle);
    if (lastIdle == 1 && idle == 0) ncclProfilingRecord(&profArgs, 0, 0, ncclProxyProfileActive);
    if (idle) {
      int added = 0;
      TIME_START(3);
      ret = ncclProxyGetPostedOps(comm, &added);
      if (added) { TIME_STOP(3); } else { TIME_CANCEL(3); }
      if (ret != ncclSuccess) {
        comm->fatalError = ret;
        INFO(NCCL_ALL,"%s:%d -> %d [Proxy Thread]", __FILE__, __LINE__, ret);
      }
      if (added == 0) {
        sched_yield(); // No request progressed. Let others run.
      }
    }
    lastIdle = idle;
  }
  return NULL;
}

ncclResult_t ncclProxyStart(struct ncclComm* comm) {
  struct ncclProxyOps* proxyOps = comm->proxyState.proxyOps;
  if (proxyOps == NULL) return ncclSuccess;
  TIME_START(1);
  for (int r=0; r<comm->localRanks; r++) {
    struct ncclProxyOps* ops = proxyOps+r;
    if (ops->pool == NULL || ops->nextOps == -1) continue;
    NCCLCHECK(ncclProxyPost(ops->pool, ops->nextOps, ops->nextOpsEnd));
    ops->nextOps = ops->nextOpsEnd = -1;
    ops->count = 0;
  }
  comm->opCount++;
  TIME_STOP(1);
  return ncclSuccess;
}

ncclResult_t ncclProxyProgressCreate(struct ncclComm* comm) {
  struct ncclProxyProgressState* state = &comm->proxyState.progressState;
  if (!state->thread) {
    pthread_create(&state->thread, NULL, ncclProxyProgress, comm);
    ncclSetThreadName(state->thread, "NCCL Progress%2d", comm->cudaDev);
  }
  return ncclSuccess;
}

ncclResult_t ncclProxyProgressDestroy(struct ncclComm* comm) {
  struct ncclProxyProgressState* state = &comm->proxyState.progressState;

  // Request the proxy to stop and then wake it
  if (state->opsPool) {
    pthread_mutex_lock(&state->opsPool->mutex);
    state->stop = true;
    pthread_cond_signal(&state->opsPool->cond);
    pthread_mutex_unlock(&state->opsPool->mutex);
    pthread_join(state->thread, NULL);
  }

  // Free off any memory allocated for the proxy arg pools
  while (state->pools != NULL) {
    struct ncclProxyPool *next = state->pools->next;
    free(state->pools);
    state->pools = next;
  }

  ncclProfilingDump();
  TIME_PRINT("Proxy");
  return ncclSuccess;
}

struct ncclProxyAsyncOp {
  int type;
  struct ncclProxyConnection* connection;
  int reqSize, respSize;
  char *reqBuff, *respBuff;
};

struct ncclProxyLocalPeer {
  struct ncclSocket sock;
  int localRank;
  struct ncclProxyAsyncOp asyncOps;
};

#define NCCL_PROXY_CONN_POOL_SIZE_POW2 7
#define NCCL_PROXY_CONN_POOL_SIZE (1<<(NCCL_PROXY_CONN_POOL_SIZE_POW2))
#define NCCL_PROXY_CONN_POOL_MASK ((NCCL_PROXY_CONN_POOL_SIZE)-1)
struct ncclProxyConnectionPool {
  struct ncclProxyConnection** pools;
  int banks;
  int offset;
  struct ncclProxyAsyncOp* ops;
};

static ncclResult_t ncclProxyNewConnection(struct ncclProxyConnectionPool* pool, int* id) {
  if (pool->offset == NCCL_PROXY_CONN_POOL_SIZE) {
    NCCLCHECK(ncclRealloc(&pool->pools, pool->banks, pool->banks+1));
    NCCLCHECK(ncclCalloc(pool->pools+pool->banks, NCCL_PROXY_CONN_POOL_SIZE));
    pool->banks++;
    pool->offset = 0;
  }
  *id = ((pool->banks-1) << NCCL_PROXY_CONN_POOL_SIZE_POW2) + pool->offset;
  pool->offset++;
  return ncclSuccess;
}

static ncclResult_t ncclProxyGetConnection(struct ncclProxyConnectionPool* pool, int id, struct ncclProxyConnection** conn) {
  int bank = id>>NCCL_PROXY_CONN_POOL_SIZE_POW2;
  int offset = id&NCCL_PROXY_CONN_POOL_MASK;
  if ((pool->pools == NULL) || (bank > pool->banks) || (pool->pools[bank] == NULL)) return ncclInternalError;
  *conn = pool->pools[bank]+offset;
  return ncclSuccess;
}

static ncclResult_t proxyFree(struct ncclProxyConnection* connection, struct ncclComm* comm) {
  if (connection->send) {
    NCCLCHECK(ncclTransports[connection->transport].send.proxyFree(connection, comm));
  } else {
    NCCLCHECK(ncclTransports[connection->transport].recv.proxyFree(connection, comm));
  }
  return ncclSuccess;
}

static ncclResult_t ncclProxyFreeConnections(struct ncclProxyConnectionPool* pool, struct ncclComm* comm) {
  for (int b=0; b<pool->banks; b++) {
    int max = b == pool->banks-1 ? pool->offset : NCCL_PROXY_CONN_POOL_SIZE;
    for (int i=0; i<max; i++) {
      NCCLCHECK(proxyFree(pool->pools[b]+i, comm));
    }
    free(pool->pools[b]);
  }
  free(pool->pools);
  return ncclSuccess;
}

#include "transport.h"

ncclResult_t ncclProxyConnect(struct ncclComm* comm, int transport, int send, int rank, struct ncclProxyConnector* proxyConn) {
  // Keep one connection per mlocal rank
  proxyConn->connection = NULL;
  proxyConn->rank = rank;
  if (comm->proxyState.peerSocks == NULL) {
    NCCLCHECK(ncclCalloc(&comm->proxyState.peerSocks, comm->localRanks));
    NCCLCHECK(ncclCalloc(&comm->proxyState.proxyOps, comm->localRanks));
    NCCLCHECK(ncclCalloc(&comm->proxyState.sharedDevMems, comm->localRanks));
    for (int r=0; r<comm->localRanks; r++) {
      comm->proxyState.peerSocks[r].fd = -1;
      comm->proxyState.peerSocks[r].abortFlag = comm->abortFlag;
    }
  }
  NCCLCHECK(ncclTopoGetLocalRank(comm->topo, rank, &proxyConn->localRank));
  struct ncclSocket* sock = comm->proxyState.peerSocks+proxyConn->localRank;
  if (sock->fd == -1) {
    memcpy(&sock->addr, comm->proxyState.peerAddresses+rank, sizeof(union ncclSocketAddress));
    NCCLCHECK(ncclSocketConnect(sock));
  }
  int type = ncclProxyMsgInit;
  NCCLCHECK(ncclSocketSend(sock, &type, sizeof(int)));
  NCCLCHECK(ncclSocketSend(sock, &transport, sizeof(int)));
  NCCLCHECK(ncclSocketSend(sock, &send, sizeof(int)));
  NCCLCHECK(ncclSocketSend(sock, &comm->localRank, sizeof(int)));
  NCCLCHECK(ncclSocketRecv(sock, &proxyConn->connection, sizeof(void*)));
  struct ncclTransportComm* tcomm = send ? &ncclTransports[transport].send : &ncclTransports[transport].recv;
  // If we need proxy progress, map progress ops
  if (tcomm->proxyProgress) {
    char poolPath[] = "/dev/shm/nccl-XXXXXX";
    NCCLCHECK(ncclSocketRecv(sock, poolPath+sizeof("/dev/shm/nccl-")-1, sizeof("XXXXXX")-1));
    struct ncclProxyOps* proxyOps = comm->proxyState.proxyOps+proxyConn->localRank;
    if (proxyOps->pool == NULL) {
      NCCLCHECK(ncclShmOpen(poolPath, sizeof(struct ncclProxyOpsPool), (void**)(&proxyOps->pool), NULL, 0));
      proxyOps->nextOps = proxyOps->nextOpsEnd = proxyOps->freeOp = -1;
    }
  }
  INFO(NCCL_NET, "Connection to proxy localRank %d -> connection %p", proxyConn->localRank, proxyConn->connection);
  proxyConn->comm = comm;
  return ncclSuccess;
}

const char* ncclProxyMsgTypeStr[] = { "Unknown", "Init", "SharedInit", "Setup", "Connect", "Start", "Close", "Abort", "Stop" };
ncclResult_t ncclProxyCall(struct ncclProxyConnector* proxyConn, int type, void* reqBuff, int reqSize, void* respBuff, int respSize) {
  if (proxyConn->comm->proxyState.peerSocks == NULL) return ncclInternalError;
  struct ncclSocket* sock = proxyConn->comm->proxyState.peerSocks+proxyConn->localRank;
  if (sock->fd == -1) return ncclInternalError;
  ncclResult_t ret;

  NCCLCHECKGOTO(ncclSocketSend(sock, &type, sizeof(int)), ret, error);
  NCCLCHECKGOTO(ncclSocketSend(sock, &proxyConn->connection, sizeof(void*)), ret, error);
  NCCLCHECKGOTO(ncclSocketSend(sock, &reqSize, sizeof(int)), ret, error);
  NCCLCHECKGOTO(ncclSocketSend(sock, &respSize, sizeof(int)), ret, error);
  if (reqSize) NCCLCHECKGOTO(ncclSocketSend(sock, reqBuff, reqSize), ret, error);
  if (respSize) NCCLCHECKGOTO(ncclSocketRecv(sock, respBuff, respSize), ret, error);
  return ncclSuccess;
error:
  WARN("Proxy Call to rank %d failed (%s)", proxyConn->comm->localRankToRank[proxyConn->localRank], ncclProxyMsgTypeStr[type]);
  return ret;
}

static ncclResult_t proxyProgressInit(struct ncclComm* comm) {
  struct ncclProxyProgressState* state = &comm->proxyState.progressState;
  if (state->opsPool == NULL) {
    int size = sizeof(struct ncclProxyOpsPool);
    struct ncclProxyOpsPool* pool = NULL;

    char shmPath[sizeof("/dev/shm/nccl-XXXXXX")];
    shmPath[0] = '\0';
    NCCLCHECK(ncclShmOpen(shmPath, size, (void**)&pool, NULL, 1));

    // Init pool
    pool->nextOps = -1;

    // The service thread may be launched already but localRanks may not be set yet.
    while (comm->localRanks == 0) sched_yield();

    for (int r=0; r<comm->localRanks; r++) {
      pool->freeOps[r] = r*MAX_OPS_PER_PEER;
      for (int i=0; i<MAX_OPS_PER_PEER-1; i++) pool->ops[r*MAX_OPS_PER_PEER+i].next = r*MAX_OPS_PER_PEER+i+1;
      pool->ops[(r+1)*MAX_OPS_PER_PEER-1].next = -1;
    }

    // Setup mutex/cond to work inter-process
    pthread_mutexattr_t mutexAttr;
    pthread_mutexattr_init(&mutexAttr);
    pthread_mutexattr_setpshared(&mutexAttr, PTHREAD_PROCESS_SHARED);
    pthread_mutex_init(&pool->mutex, &mutexAttr);
    pthread_condattr_t condAttr;
    pthread_condattr_setpshared(&condAttr, PTHREAD_PROCESS_SHARED);
    pthread_cond_init(&pool->cond, &condAttr);
    state->opsPool = pool;

    memcpy(state->opsPoolShmSuffix, shmPath+sizeof("/dev/shm/nccl-")-1, sizeof("XXXXXX")-1);

    // All ops structures are created, we can start the progress thread
    NCCLCHECK(ncclProxyProgressCreate(comm));
  }
  return ncclSuccess;
}

static void proxyOpsFree(struct ncclComm* comm) {
  struct ncclProxyProgressState* state = &comm->proxyState.progressState;
  if (ncclShmClose(state->opsPool, NULL, sizeof(struct ncclProxyOpsPool)) != ncclSuccess) {
    WARN("[Service thread] shm close failed");
  }
}

ncclResult_t ncclProxyShmUnlink(struct ncclComm* comm) {
  struct ncclProxyProgressState* state = &comm->proxyState.progressState;
  if (state->opsPool == NULL) return ncclSuccess;

  char shmPath[] = "/dev/shm/nccl-XXXXXX";
  memcpy(shmPath+sizeof("/dev/shm/nccl-")-1, state->opsPoolShmSuffix, sizeof("XXXXXX")-1);
  if (ncclShmUnlink(shmPath) != ncclSuccess) {
    WARN("[Service thread] shm unlink failed");
  }
  return ncclSuccess;
}

static ncclResult_t proxyConnInit(struct ncclProxyLocalPeer* peer, struct ncclProxyConnectionPool* connectionPool, struct ncclComm* comm) {
  struct ncclSocket* sock = &peer->sock;
  char buf[SOCKET_NAME_MAXLEN+1];
  buf[SOCKET_NAME_MAXLEN] = '\0';
  int id;
  struct ncclProxyConnection* connection;
  NCCLCHECK(ncclProxyNewConnection(connectionPool, &id));
  NCCLCHECK(ncclProxyGetConnection(connectionPool, id, &connection));
  connection->sock = sock;
  NCCLCHECK(ncclSocketRecv(sock, &connection->transport, sizeof(int)));
  NCCLCHECK(ncclSocketRecv(sock, &connection->send, sizeof(int)));
  NCCLCHECK(ncclSocketRecv(sock, &peer->localRank, sizeof(int)));
  connection->localRank = peer->localRank;
  NCCLCHECK(ncclSocketSend(sock, &connection, sizeof(void*)));
  connection->tcomm = connection->send ? &ncclTransports[connection->transport].send : &ncclTransports[connection->transport].recv;
  // If we need proxy progress, let's allocate ops and start the thread
  if (connection->tcomm->proxyProgress) {
    NCCLCHECK(proxyProgressInit(comm));
    struct ncclProxyProgressState* state = &comm->proxyState.progressState;
    NCCLCHECK(ncclSocketSend(sock, state->opsPoolShmSuffix, sizeof("XXXXXX")-1));
  }
  buf[SOCKET_NAME_MAXLEN] = '\0';
  INFO(NCCL_NET, "New proxy %s connection %d from %s, transport %d", connection->send ? "send":"recv", id, ncclSocketToString(&sock->addr, buf), connection->transport);
  return ncclSuccess;
}

static ncclResult_t proxyConnSharedInit(struct ncclProxyLocalPeer* peer, struct ncclProxyConnectionPool* connectionPool, struct ncclComm* comm) {
  struct ncclSocket* sock = &peer->sock;
  struct ncclProxyConnection* connection;
  NCCLCHECK(ncclSocketRecv(sock, &connection, sizeof(void*)));
  int reqSize, respSize;
  NCCLCHECK(ncclSocketRecv(sock, &reqSize, sizeof(int)));
  NCCLCHECK(ncclSocketRecv(sock, &respSize, sizeof(int)));
  if (reqSize != sizeof(int) || respSize != 0) return ncclInternalError;
  int nChannels;
  NCCLCHECK(ncclSocketRecv(sock, &nChannels, sizeof(int)));
  if (connection->tcomm->proxySharedInit) NCCLCHECK(connection->tcomm->proxySharedInit(connection, comm, nChannels));
  return ncclSuccess;
}

static ncclResult_t proxyProgressAsync(struct ncclProxyAsyncOp* op, struct ncclComm* comm, int* asyncOpCount) {
  int done = 1;
  if (op->type == ncclProxyMsgSetup) {
    NCCLCHECK(op->connection->tcomm->proxySetup(op->connection, comm, op->reqBuff, op->reqSize, op->respBuff, op->respSize, &done));
  } else if (op->type == ncclProxyMsgConnect) {
    NCCLCHECK(op->connection->tcomm->proxyConnect(op->connection, comm, op->reqBuff, op->reqSize, op->respBuff, op->respSize, &done));
  } else return ncclInternalError;
  if (done) {
    if (op->respSize) NCCLCHECK(ncclSocketSend(op->connection->sock, op->respBuff, op->respSize));
    if (op->reqBuff) free(op->reqBuff);
    if (op->respBuff) free(op->respBuff);
    op->reqBuff = NULL;
    op->respBuff = NULL;
    op->type = 0;
    (*asyncOpCount)--;
  }
  return ncclSuccess;
}

static ncclResult_t proxyConnSetupConnect(int type, struct ncclProxyLocalPeer* peer, struct ncclProxyConnectionPool* connectionPool, struct ncclComm* comm, int* asyncOpCount) {
  struct ncclSocket* sock = &peer->sock;
  struct ncclProxyAsyncOp* asyncOp = &peer->asyncOps;
  asyncOp->type = type;
  NCCLCHECK(ncclSocketRecv(sock, &asyncOp->connection, sizeof(void*)));

  NCCLCHECK(ncclSocketRecv(sock, &asyncOp->reqSize, sizeof(int)));
  NCCLCHECK(ncclSocketRecv(sock, &asyncOp->respSize, sizeof(int)));
  if (asyncOp->reqSize) {
    NCCLCHECK(ncclCalloc(&asyncOp->reqBuff, asyncOp->reqSize));
    NCCLCHECK(ncclSocketRecv(sock, asyncOp->reqBuff, asyncOp->reqSize));
  }
  if (asyncOp->respSize) NCCLCHECK(ncclCalloc(&asyncOp->respBuff, asyncOp->respSize));
  (*asyncOpCount)++;
  NCCLCHECK(proxyProgressAsync(asyncOp, comm, asyncOpCount));
  return ncclSuccess;
}

#include <poll.h>

void* ncclProxyService(void* _args) {
  struct ncclComm* comm =  (struct ncclComm *) _args;
  if (cudaSetDevice(comm->cudaDev) != cudaSuccess) {
    WARN("[Proxy Service] Failed to set CUDA device %d", comm->cudaDev);
  }
  if (CPU_COUNT(&comm->cpuAffinity)) sched_setaffinity(0, sizeof(cpu_set_t), &comm->cpuAffinity);

  // Prepare poll descriptor
  struct ncclProxyConnectionPool connectionPool;
  connectionPool.pools = NULL;
  connectionPool.banks = 0;
  connectionPool.offset = NCCL_PROXY_CONN_POOL_SIZE;

  struct pollfd pollfds[NCCL_MAX_LOCAL_RANKS+1];
  struct ncclProxyLocalPeer peers[NCCL_MAX_LOCAL_RANKS];
  for (int s=0; s<NCCL_MAX_LOCAL_RANKS; s++) {
    peers[s].sock.fd = pollfds[s].fd = -1;
    peers[s].sock.abortFlag = NULL;
    peers[s].sock.asyncFlag = 0;
    pollfds[s].events = POLLHUP|POLLIN;
    peers[s].asyncOps.type = 0;
  }
  pollfds[NCCL_MAX_LOCAL_RANKS].fd = comm->proxyState.listenSock->fd;
  pollfds[NCCL_MAX_LOCAL_RANKS].events = POLLIN;

  int maxnpeers = 0;
  int npeers = 0;
  int stop = 0;
  int asyncOpCount = 0;
  while (stop == 0 || (stop == 1 && npeers > 0)) {
    if (int error = poll(pollfds, NCCL_MAX_LOCAL_RANKS+1, asyncOpCount ? 0 : -1) < 0) {
      WARN("[Proxy Service] Poll failed with error %d", error);
      return NULL;
    }
    if (pollfds[NCCL_MAX_LOCAL_RANKS].revents) {
      int s = 0;
      while (s < NCCL_MAX_LOCAL_RANKS && peers[s].sock.fd != -1) s++;
      if (s == NCCL_MAX_LOCAL_RANKS) {
        WARN("[Proxy service] Too many connections (%d max)", NCCL_MAX_LOCAL_RANKS);
        return NULL;
      }
      if (maxnpeers < s+1) maxnpeers = s+1;
      struct ncclSocket* sock = &peers[s].sock;
      if (ncclSocketAccept(sock, comm->proxyState.listenSock) != ncclSuccess) {
        WARN("[Service thread] Accept failed %s", strerror(errno));
      } else {
        pollfds[s].fd = sock->fd;
        npeers++;
        peers[s].localRank = -1;
      }
    }
    for (int s=0; s<maxnpeers; s++) {
      struct ncclProxyLocalPeer* peer = peers+s;
      struct ncclSocket* sock = &peer->sock;
      struct ncclProxyAsyncOp* op = &peer->asyncOps;
      int closeConn = 0;
      int type = 0;
      ncclResult_t res = ncclSuccess;
      if (op->type != 0) {
        res = proxyProgressAsync(op, comm, &asyncOpCount);
        type = op->type;
        if (res != ncclSuccess) op->type = 0;
      } else if (pollfds[s].revents & POLLIN) {
        int closed;
        if (ncclSocketTryRecv(sock, &type, sizeof(int), &closed) != ncclSuccess) {
          WARN("[Service thread] Could not receive type from localRank %d", peer->localRank);
          closeConn = 1;
        } else if (closed) {
          INFO(NCCL_INIT|NCCL_NET, "[Service thread] Connection closed by localRank %d", peer->localRank);
          closeConn = 1;
        } else {
          if (type == ncclProxyMsgAbort) {
            stop = 2;
            closeConn = 1;
          } else if (type == ncclProxyMsgStop) {
            stop = 1;
            closeConn = 1;
          } else if (type == ncclProxyMsgClose) {
            closeConn = 1;
          } else if (type == ncclProxyMsgInit) {
            res = proxyConnInit(peers+s, &connectionPool, comm);
          } else if (type == ncclProxyMsgSharedInit) {
            res = proxyConnSharedInit(peers+s, &connectionPool, comm);
          } else if (type == ncclProxyMsgSetup || type == ncclProxyMsgConnect) {
            res = proxyConnSetupConnect(type, peers+s, &connectionPool, comm, &asyncOpCount);
          } else {
            WARN("[Service thread] Unknown command %d from localRank %d\n", type, peer->localRank);
            closeConn = 1;
          }
        }
      } else if (pollfds[s].revents & POLLHUP) {
        closeConn = 1;
      } 
      if (res != ncclSuccess) {
        WARN("[Proxy Service %d] Failed to execute operation %s from rank %d, retcode %d", comm->rank, ncclProxyMsgTypeStr[type], comm->localRankToRank[peer->localRank], res);
        closeConn = 1;
      }
      if (closeConn) {
        close(sock->fd);
        sock->fd = pollfds[s].fd = -1;
        npeers--;
      }
    }
  }
  // Wait for all operations to complete and stop progress thread before freeing any resource
  if (ncclProxyProgressDestroy(comm) != ncclSuccess) {
    WARN("[Proxy Service] proxyDestroy failed");
  }
  for (int s=0; s<maxnpeers; s++) {
    if (peers[s].sock.fd != -1) close(peers[s].sock.fd);
  }
  ncclProxyFreeConnections(&connectionPool, comm);
  close(comm->proxyState.listenSock->fd);
  free(comm->proxyState.listenSock);
  proxyOpsFree(comm);
  return NULL;
}

ncclResult_t ncclProxyInit(struct ncclComm* comm, struct ncclSocket* sock, union ncclSocketAddress* peerAddresses) {
  comm->proxyState.listenSock = sock;
  comm->proxyState.peerAddresses = peerAddresses;
  ncclSetThreadName(comm->proxyState.thread, "NCCL Service %2d", comm->cudaDev);
  return ncclSuccess;
}

ncclResult_t ncclProxyCreate(struct ncclComm* comm) {
  pthread_create(&comm->proxyState.thread, NULL, ncclProxyService, comm);
  return ncclSuccess;
}

ncclResult_t ncclProxyDestroy(struct ncclComm* comm) {
  struct ncclProxyState* state = &comm->proxyState;
  if (state->peerAddresses) {
    struct ncclSocket sock;
    sock.abortFlag = NULL;
    sock.asyncFlag = 0;
    memcpy(&sock.addr, comm->proxyState.peerAddresses+comm->rank, sizeof(union ncclSocketAddress));
    NCCLCHECK(ncclSocketConnect(&sock));
    int type = (*comm->abortFlag) ? ncclProxyMsgAbort : ncclProxyMsgStop;
    NCCLCHECK(ncclSocketSend(&sock, &type, sizeof(int)));
    close(sock.fd);
    free(state->peerAddresses);
  }
  if (state->peerSocks) {
    for (int i=0; i<comm->localRanks; i++) {
      if (state->peerSocks[i].fd != -1) {
        if (state->proxyOps[i].pool) {
          NCCLCHECK(ncclShmClose(state->proxyOps[i].pool, NULL, sizeof(struct ncclProxyOpsPool)));
        }
        if (state->sharedDevMems[i]) {
          CUDACHECK(cudaIpcCloseMemHandle(state->sharedDevMems[i]));
        }
        int type = ncclProxyMsgClose;
        if (*comm->abortFlag == 0) NCCLCHECK(ncclSocketSend(state->peerSocks+i, &type, sizeof(int)));
        close(state->peerSocks[i].fd);
      }
    }
    free(state->peerSocks);
    free(state->proxyOps);
    free(state->sharedDevMems);
  }
  return ncclSuccess;
}<|MERGE_RESOLUTION|>--- conflicted
+++ resolved
@@ -375,31 +375,19 @@
   }
   if (pattern == ncclPatternTreeUp || pattern == ncclPatternTreeUpDown) {
     // Tree up
-<<<<<<< HEAD
     for (int t=0; t<NTREES; t++) { // for both trees in a channel
       struct ncclTree* tree = channel->tree + t;
-      for (int i=0; i<NCCL_MAX_TREE_ARITY; i++) NCCLCHECK(SaveProxy(proxyRecv, tree->down[i], args, t));
-      NCCLCHECK(SaveProxy(proxySend, tree->up, args, t));
+      for (int i=0; i<NCCL_MAX_TREE_ARITY; i++) NCCLCHECK(SaveProxy(channel, proxyRecv, tree->down[i], op, t));
+      NCCLCHECK(SaveProxy(channel, proxySend, tree->up, op, t));
     }
   }
   if (pattern == ncclPatternTreeDown || pattern == ncclPatternTreeUpDown) {
     // Tree down
     for (int t=0; t<NTREES; t++) { // for both trees in a channel
       struct ncclTree* tree = channel->tree + t;
-      for (int i=0; i< NCCL_MAX_TREE_ARITY; i++) NCCLCHECK(SaveProxy(proxySend, tree->down[i], args, t));
-      NCCLCHECK(SaveProxy(proxyRecv, tree->up, args, t));
-    }
-=======
-    struct ncclTree* tree = &channel->tree;
-    for (int i=0; i<NCCL_MAX_TREE_ARITY; i++) NCCLCHECK(SaveProxy(channel, proxyRecv, tree->down[i], op, 0));
-    NCCLCHECK(SaveProxy(channel, proxySend, tree->up, op, 0));
-  }
-  if (pattern == ncclPatternTreeDown || pattern == ncclPatternTreeUpDown) {
-    // Tree down
-    struct ncclTree* tree = &channel->tree;
-    for (int i=0; i< NCCL_MAX_TREE_ARITY; i++) NCCLCHECK(SaveProxy(channel, proxySend, tree->down[i], op, 0));
-    NCCLCHECK(SaveProxy(channel, proxyRecv, tree->up, op, 0));
->>>>>>> 3c223c10
+      for (int i=0; i< NCCL_MAX_TREE_ARITY; i++) NCCLCHECK(SaveProxy(channel, proxySend, tree->down[i], op, t));
+      NCCLCHECK(SaveProxy(channel, proxyRecv, tree->up, op, t));
+    }
   }
   if (pattern == ncclPatternCollTreeUpDown) {
     // CollTree up
