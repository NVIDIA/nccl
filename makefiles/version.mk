--- conflicted
+++ resolved
@@ -1,12 +1,6 @@
 ##### version
 NCCL_MAJOR   := 2
-<<<<<<< HEAD
-NCCL_MINOR   := 11
-NCCL_PATCH   := 5
-NCCL_SUFFIX  := dtree
-=======
 NCCL_MINOR   := 12
 NCCL_PATCH   := 7
-NCCL_SUFFIX  :=
->>>>>>> 3c223c10
+NCCL_SUFFIX  := dtree
 PKG_REVISION := 1