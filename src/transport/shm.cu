/*************************************************************************
 * Copyright (c) 2016-2018, NVIDIA CORPORATION. All rights reserved.
 *
 * See LICENSE.txt for license information
 ************************************************************************/

#include "core.h"
#include "utils.h"
#include "transport.h"
#include "param.h"
#include "shm.h"
#include <unistd.h>
#include <cuda_runtime.h>

struct shmConnectInfo {
  uint64_t pidHash;
  int id;
<<<<<<< HEAD
  int from_rank;
  int to_rank;
  int shmSize;
};

struct shmRecvConnectInfo {
  uint64_t pidHash;
  int id;
  int from_rank;
  int to_rank;
=======
  int sendRank;
  int recvRank;
>>>>>>> 5beb9815
  int shmSize;
};

struct shmSendResources {
  int remShmSize;
  struct ncclRecvMem* remHostMem;
  struct ncclRecvMem* devRemHostMem;
  int shmSize;
  struct ncclSendMem* hostMem;
  struct ncclSendMem* devHostMem;
};

struct shmRecvResources {
  int remShmSize;
  struct ncclSendMem* remHostMem;
  struct ncclSendMem* devRemHostMem;
  int shmSize;
  struct ncclRecvMem* hostMem;
  struct ncclRecvMem* devHostMem;
};

NCCL_PARAM(ShmDisable, "SHM_DISABLE", 0);

/* Determine if we can communicate with the peer */
ncclResult_t shmCanConnect(ncclTvalue_t* ret, struct ncclPeerInfo* myInfo, struct ncclPeerInfo* peerInfo) {
  *ret = ((ncclParamShmDisable() == 1) || (myInfo->hostHash != peerInfo->hostHash)) ? 0 : 1;
  return ncclSuccess;
}

static inline int groupFirst(int nranks, int* groups, int group, int rankToAvoid) {
  for (int rank = 0; rank<nranks; rank++) {
    if ((groups[rank] == group) && (rank != rankToAvoid)) return rank;
  }
  return -1;
}

static inline int groupLast(int nranks, int* groups, int group, int rankToAvoid) {
  for (int rank = nranks-1; rank>=0; rank--) {
    if ((groups[rank] == group) && (rank != rankToAvoid)) return rank;
  }
  return -1;
}

ncclResult_t shmGetRings(int nranks, int* groups, int* subgroups, ncclTvalue_t* values, int* nringsRet, int* prev, int* next, int minScore, int* nthreads) {
  if (*nringsRet == MAXCHANNELS) *nringsRet = 1;
  int nGroups = groups[nranks-1] + 1;
  int starts[nGroups];
  int ends[nGroups];
  for (int ring = 0; ring<*nringsRet; ring++) {
    int startGroup = -1, endGroup = -1;
    for (int group = 0; group<nGroups; group++) {
      int start = -1;
      int end = -1;
      int nranksInGroup = 0;
      for (int rank=0; rank<nranks; rank++) {
        if (groups[rank] != group) continue;
        nranksInGroup++;
        if (prev[ring*nranks+rank] != -1) {
          if (start != -1) {
            WARN("Multiple starts found in group");
          }
          start = rank;
          startGroup = group;
        }
        if (next[ring*nranks+rank] != -1) {
          if (end != -1) {
            WARN("Multiple ends found in group");
          }
          end = rank;
          endGroup = group;
        }
      }
      if (nranksInGroup == 1) {
        start = end = groupFirst(nranks, groups, group, -1);
      } else {
        if (start == -1)
          start = groupFirst(nranks, groups, group, end);
        if (end == -1)
          end = groupLast(nranks, groups, group, start);
      }
      if (start == -1 || end == -1) {
        *nringsRet = ring;
        return ncclSuccess;
      }
      starts[group] = start;
      ends[group] = end;
    }
    if (endGroup == -1 || startGroup == -1) {
      startGroup = 0;
      endGroup = nGroups-1;
      // Close the loop
      next[ring*nranks+ends[endGroup]] = starts[startGroup];
      prev[ring*nranks+starts[startGroup]] = ends[endGroup];
    }
    int group = startGroup;
    for (int i=0; i<nGroups-2; i++) {
      int nextGroup = (group+1)%nGroups;
      if (nextGroup == endGroup) nextGroup = (nextGroup+1)%nGroups;
      next[ring*nranks+ends[group]] = starts[nextGroup];
      prev[ring*nranks+starts[nextGroup]] = ends[group];
      group = nextGroup;
    }
    // Connect with the last
    next[ring*nranks+ends[group]] = starts[endGroup];
    prev[ring*nranks+starts[endGroup]] = ends[group];
  }
  return ncclSuccess;
}

#define MAX_SHM_NAME_LEN 1024

/* Create and return connect structures for this peer to connect to me */
ncclResult_t shmSendSetup(struct ncclPeerInfo* myInfo, struct ncclPeerInfo* peerInfo, struct ncclConnect* connectInfo, struct ncclConnector* send, int buffSize, int channelId) {

  struct shmSendResources* resources;
  NCCLCHECK(ncclCalloc(&resources, 1));
  send->transportResources = resources;

  struct shmConnectInfo info;
  info.id = channelId;
  info.pidHash = myInfo->pidHash;
  info.sendRank = myInfo->rank;
  info.recvRank = peerInfo->rank;

  char shmName[MAX_SHM_NAME_LEN];
<<<<<<< HEAD
  sprintf(shmName, "nccl-shm-send-%lx-%d-%d-%d", myInfo->pidHash, channelId, myInfo->rank, peerInfo->rank);
=======
  sprintf(shmName, "nccl-shm-send-%lx-%d-%d-%d", info.pidHash, info.id, info.sendRank, info.recvRank);
>>>>>>> 5beb9815
  info.shmSize = resources->shmSize = sizeof(struct ncclSendMem);
  TRACE(NCCL_SHM,"Open shmName %s shmSize %d", shmName, info.shmSize);
  NCCLCHECK(shmOpen(shmName, resources->shmSize, (void**)&resources->hostMem, (void**)&resources->devHostMem, 1));

  INFO(NCCL_INIT|NCCL_SHM,"Ring %02d : %d[%d] -> %d[%d] via direct shared memory", channelId, myInfo->rank, myInfo->cudaDev, peerInfo->rank, peerInfo->cudaDev);
<<<<<<< HEAD
  info.id = channelId; info.from_rank = myInfo->rank; info.to_rank = peerInfo->rank; info.pidHash = myInfo->pidHash;
  static_assert(sizeof(struct shmRecvConnectInfo) <= sizeof(struct ncclConnect), "shm Connect Recv Info is too big");
  memcpy(connectInfo, &info, sizeof(struct shmRecvConnectInfo));
=======
  static_assert(sizeof(struct shmConnectInfo) <= sizeof(struct ncclConnect), "shm Connect Recv Info is too big");
  memcpy(connectInfo, &info, sizeof(struct shmConnectInfo));
>>>>>>> 5beb9815
  return ncclSuccess;
}

ncclResult_t shmRecvSetup(struct ncclPeerInfo* myInfo, struct ncclPeerInfo* peerInfo, struct ncclConnect* connectInfo, struct ncclConnector* recv, int buffSize, int channelId) {
  struct shmRecvResources* resources;
  NCCLCHECK(ncclCalloc(&resources, 1));
  recv->transportResources = resources;

  struct shmConnectInfo info;
  info.id = channelId;
  info.pidHash = myInfo->pidHash;
  info.sendRank = peerInfo->rank;
  info.recvRank = myInfo->rank;

  char shmName[MAX_SHM_NAME_LEN];
<<<<<<< HEAD
  sprintf(shmName, "nccl-shm-recv-%lx-%d-%d-%d", myInfo->pidHash, channelId, peerInfo->rank, myInfo->rank);
=======
  sprintf(shmName, "nccl-shm-recv-%lx-%d-%d-%d", info.pidHash, info.id, info.sendRank, info.recvRank);
>>>>>>> 5beb9815
  info.shmSize = resources->shmSize = offsetof(struct ncclRecvMem, buff)+buffSize;
  TRACE(NCCL_SHM,"Open shmName %s shmSize %d", shmName, info.shmSize);
  NCCLCHECK(shmOpen(shmName, resources->shmSize, (void**)&resources->hostMem, (void**)&resources->devHostMem, 1));

<<<<<<< HEAD
  info.id = channelId; info.from_rank = peerInfo->rank; info.to_rank = myInfo->rank; info.pidHash = myInfo->pidHash;
  static_assert(sizeof(struct shmRecvConnectInfo) <= sizeof(struct ncclConnect), "shm Connect Send Info is too big");
  memcpy(connectInfo, &info, sizeof(struct shmSendConnectInfo));
=======
  static_assert(sizeof(struct shmConnectInfo) <= sizeof(struct ncclConnect), "shm Connect Send Info is too big");
  memcpy(connectInfo, &info, sizeof(struct shmConnectInfo));
>>>>>>> 5beb9815
  return ncclSuccess;
}

/* Connect to this peer */
ncclResult_t shmSendConnect(struct ncclConnect* connectInfo, struct ncclConnector* send) {
  // Setup device pointers
  struct shmConnectInfo* info = (struct shmConnectInfo*)connectInfo;
  struct shmSendResources* resources = (struct shmSendResources*)send->transportResources;

  char shmName[MAX_SHM_NAME_LEN];
<<<<<<< HEAD
  sprintf(shmName, "nccl-shm-recv-%lx-%d-%d-%d", info->pidHash, info->id, info->from_rank, info->to_rank);
=======
  sprintf(shmName, "nccl-shm-recv-%lx-%d-%d-%d", info->pidHash, info->id, info->sendRank, info->recvRank);
>>>>>>> 5beb9815
  resources->remShmSize = info->shmSize;
  TRACE(NCCL_SHM,"Open shmName %s shmSize %d", shmName, info->shmSize);
  NCCLCHECK(shmOpen(shmName, resources->remShmSize, (void**)&resources->remHostMem, (void**)&resources->devRemHostMem, 0));
  // Remove the file to ensure proper clean-up
  NCCLCHECK(shmUnlink(shmName));

  send->transportResources = resources;
  send->conn.buff = resources->devRemHostMem->buff;
  send->conn.llBuff = resources->devRemHostMem->llBuff;
  send->conn.tail = &resources->devRemHostMem->tail;
  send->conn.opCountRem = &resources->devRemHostMem->opCount;

  send->conn.head = &resources->devHostMem->head;
  send->conn.opCountLoc = &resources->devHostMem->opCount;
  return ncclSuccess;
}

ncclResult_t shmRecvConnect(struct ncclConnect* connectInfo, struct ncclConnector* recv) {
  // Setup device pointers
  struct shmRecvResources* resources = (struct shmRecvResources*)recv->transportResources;
  struct shmConnectInfo* info = (struct shmConnectInfo*)connectInfo;

  char shmName[MAX_SHM_NAME_LEN];
<<<<<<< HEAD
  sprintf(shmName, "nccl-shm-send-%lx-%d-%d-%d", info->pidHash, info->id, info->from_rank, info->to_rank);
=======
  sprintf(shmName, "nccl-shm-send-%lx-%d-%d-%d", info->pidHash, info->id, info->sendRank, info->recvRank);
>>>>>>> 5beb9815
  resources->remShmSize = info->shmSize;
  TRACE(NCCL_SHM,"Open shmName %s shmSize %d", shmName, info->shmSize);
  NCCLCHECK(shmOpen(shmName, resources->remShmSize, (void**)&resources->remHostMem, (void**)&resources->devRemHostMem, 0));
  NCCLCHECK(shmUnlink(shmName));
  recv->conn.head = &resources->devRemHostMem->head;
  recv->conn.opCountRem = &resources->devRemHostMem->opCount;

  recv->conn.buff = resources->devHostMem->buff;
  recv->conn.llBuff = resources->devHostMem->llBuff;
  recv->conn.tail = &resources->devHostMem->tail;
  recv->conn.opCountLoc = &resources->devHostMem->opCount;
  return ncclSuccess;
}

ncclResult_t shmSendFree(void* transportResources) {
  struct shmSendResources* resources = (struct shmSendResources*)transportResources;
  NCCLCHECK(shmClose(resources->hostMem, resources->devHostMem, resources->shmSize));
  NCCLCHECK(shmClose(resources->remHostMem, resources->devRemHostMem, resources->remShmSize));
  free(resources);
  return ncclSuccess;
}

ncclResult_t shmRecvFree(void* transportResources) {
  struct shmRecvResources* resources = (struct shmRecvResources*)transportResources;
  NCCLCHECK(shmClose(resources->hostMem, resources->devHostMem, resources->shmSize));
  NCCLCHECK(shmClose(resources->remHostMem, resources->devRemHostMem, resources->remShmSize));
  free(resources);
  return ncclSuccess;
}

struct ncclTransport shmTransport = {
  "SHM",
  shmCanConnect,
  shmGetRings,
  { shmSendSetup, shmSendConnect, shmSendFree, NULL },
  { shmRecvSetup, shmRecvConnect, shmRecvFree, NULL }
};<|MERGE_RESOLUTION|>--- conflicted
+++ resolved
@@ -15,21 +15,8 @@
 struct shmConnectInfo {
   uint64_t pidHash;
   int id;
-<<<<<<< HEAD
-  int from_rank;
-  int to_rank;
-  int shmSize;
-};
-
-struct shmRecvConnectInfo {
-  uint64_t pidHash;
-  int id;
-  int from_rank;
-  int to_rank;
-=======
   int sendRank;
   int recvRank;
->>>>>>> 5beb9815
   int shmSize;
 };
 
@@ -155,24 +142,14 @@
   info.recvRank = peerInfo->rank;
 
   char shmName[MAX_SHM_NAME_LEN];
-<<<<<<< HEAD
-  sprintf(shmName, "nccl-shm-send-%lx-%d-%d-%d", myInfo->pidHash, channelId, myInfo->rank, peerInfo->rank);
-=======
   sprintf(shmName, "nccl-shm-send-%lx-%d-%d-%d", info.pidHash, info.id, info.sendRank, info.recvRank);
->>>>>>> 5beb9815
   info.shmSize = resources->shmSize = sizeof(struct ncclSendMem);
   TRACE(NCCL_SHM,"Open shmName %s shmSize %d", shmName, info.shmSize);
   NCCLCHECK(shmOpen(shmName, resources->shmSize, (void**)&resources->hostMem, (void**)&resources->devHostMem, 1));
 
   INFO(NCCL_INIT|NCCL_SHM,"Ring %02d : %d[%d] -> %d[%d] via direct shared memory", channelId, myInfo->rank, myInfo->cudaDev, peerInfo->rank, peerInfo->cudaDev);
-<<<<<<< HEAD
-  info.id = channelId; info.from_rank = myInfo->rank; info.to_rank = peerInfo->rank; info.pidHash = myInfo->pidHash;
-  static_assert(sizeof(struct shmRecvConnectInfo) <= sizeof(struct ncclConnect), "shm Connect Recv Info is too big");
-  memcpy(connectInfo, &info, sizeof(struct shmRecvConnectInfo));
-=======
   static_assert(sizeof(struct shmConnectInfo) <= sizeof(struct ncclConnect), "shm Connect Recv Info is too big");
   memcpy(connectInfo, &info, sizeof(struct shmConnectInfo));
->>>>>>> 5beb9815
   return ncclSuccess;
 }
 
@@ -188,23 +165,13 @@
   info.recvRank = myInfo->rank;
 
   char shmName[MAX_SHM_NAME_LEN];
-<<<<<<< HEAD
-  sprintf(shmName, "nccl-shm-recv-%lx-%d-%d-%d", myInfo->pidHash, channelId, peerInfo->rank, myInfo->rank);
-=======
   sprintf(shmName, "nccl-shm-recv-%lx-%d-%d-%d", info.pidHash, info.id, info.sendRank, info.recvRank);
->>>>>>> 5beb9815
   info.shmSize = resources->shmSize = offsetof(struct ncclRecvMem, buff)+buffSize;
   TRACE(NCCL_SHM,"Open shmName %s shmSize %d", shmName, info.shmSize);
   NCCLCHECK(shmOpen(shmName, resources->shmSize, (void**)&resources->hostMem, (void**)&resources->devHostMem, 1));
 
-<<<<<<< HEAD
-  info.id = channelId; info.from_rank = peerInfo->rank; info.to_rank = myInfo->rank; info.pidHash = myInfo->pidHash;
-  static_assert(sizeof(struct shmRecvConnectInfo) <= sizeof(struct ncclConnect), "shm Connect Send Info is too big");
-  memcpy(connectInfo, &info, sizeof(struct shmSendConnectInfo));
-=======
   static_assert(sizeof(struct shmConnectInfo) <= sizeof(struct ncclConnect), "shm Connect Send Info is too big");
   memcpy(connectInfo, &info, sizeof(struct shmConnectInfo));
->>>>>>> 5beb9815
   return ncclSuccess;
 }
 
@@ -215,11 +182,7 @@
   struct shmSendResources* resources = (struct shmSendResources*)send->transportResources;
 
   char shmName[MAX_SHM_NAME_LEN];
-<<<<<<< HEAD
-  sprintf(shmName, "nccl-shm-recv-%lx-%d-%d-%d", info->pidHash, info->id, info->from_rank, info->to_rank);
-=======
   sprintf(shmName, "nccl-shm-recv-%lx-%d-%d-%d", info->pidHash, info->id, info->sendRank, info->recvRank);
->>>>>>> 5beb9815
   resources->remShmSize = info->shmSize;
   TRACE(NCCL_SHM,"Open shmName %s shmSize %d", shmName, info->shmSize);
   NCCLCHECK(shmOpen(shmName, resources->remShmSize, (void**)&resources->remHostMem, (void**)&resources->devRemHostMem, 0));
@@ -243,11 +206,7 @@
   struct shmConnectInfo* info = (struct shmConnectInfo*)connectInfo;
 
   char shmName[MAX_SHM_NAME_LEN];
-<<<<<<< HEAD
-  sprintf(shmName, "nccl-shm-send-%lx-%d-%d-%d", info->pidHash, info->id, info->from_rank, info->to_rank);
-=======
   sprintf(shmName, "nccl-shm-send-%lx-%d-%d-%d", info->pidHash, info->id, info->sendRank, info->recvRank);
->>>>>>> 5beb9815
   resources->remShmSize = info->shmSize;
   TRACE(NCCL_SHM,"Open shmName %s shmSize %d", shmName, info->shmSize);
   NCCLCHECK(shmOpen(shmName, resources->remShmSize, (void**)&resources->remHostMem, (void**)&resources->devRemHostMem, 0));
